--- conflicted
+++ resolved
@@ -16,11 +16,8 @@
 import { BellIcon } from '@/components/commons/icon/BellIcon';
 import { Range } from '@/components/commons/Range';
 import { Dropdown } from '@/components/commons/Dropdown';
-<<<<<<< HEAD
 import { ArrowRightLeftIcon } from '@/components/commons/icon/ArrowIcons';
-=======
 import { isTrayAvailable } from '@/utils/tauri';
->>>>>>> bc487f86
 
 interface InterfaceSettingsForm {
   appearance: {
@@ -84,23 +81,18 @@
       feedbackSound: values.notifications.feedbackSound,
       feedbackSoundVolume: values.notifications.feedbackSoundVolume,
       connectedTrackersWarning: values.notifications.connectedTrackersWarning,
+      connectedTrackersWarning: values.notifications.connectedTrackersWarning,
 
       theme: values.appearance.theme,
       showNavbarOnboarding: values.appearance.showNavbarOnboarding,
       fonts: values.appearance.fonts.split(','),
       textSize: values.appearance.textSize,
-<<<<<<< HEAD
+      decorations: values.appearance.decorations,
 
       useTray: values.behavior.useTray,
       discordPresence: values.behavior.discordPresence,
       debug: values.behavior.devmode,
       errorTracking: values.behavior.errorTracking,
-=======
-      connectedTrackersWarning: values.notifications.connectedTrackersWarning,
-      useTray: values.notifications.useTray,
-      discordPresence: values.notifications.discordPresence,
-      decorations: values.appearance.decorations,
->>>>>>> bc487f86
     });
   };
 
@@ -226,29 +218,6 @@
               {l10n.getString('settings-interface-behavior')}
             </Typography>
 
-<<<<<<< HEAD
-            <Typography bold>
-              {l10n.getString('settings-general-interface-use_tray')}
-            </Typography>
-            <div className="flex flex-col pt-1 pb-2">
-              <Typography color="secondary">
-                {l10n.getString(
-                  'settings-general-interface-use_tray-description'
-                )}
-              </Typography>
-            </div>
-            <div className="grid sm:grid-cols-2 pb-4">
-              <CheckBox
-                variant="toggle"
-                control={control}
-                outlined
-                name="behavior.useTray"
-                label={l10n.getString(
-                  'settings-general-interface-use_tray-label'
-                )}
-              />
-            </div>
-=======
             {isTrayAvailable && (
               <>
                 <Typography bold>
@@ -266,7 +235,7 @@
                     variant="toggle"
                     control={control}
                     outlined
-                    name="notifications.useTray"
+                    name="behavior.useTray"
                     label={l10n.getString(
                       'settings-general-interface-use_tray-label'
                     )}
@@ -274,7 +243,6 @@
                 </div>
               </>
             )}
->>>>>>> bc487f86
 
             <Typography bold>
               {l10n.getString('settings-general-interface-discord_presence')}
@@ -321,29 +289,20 @@
             </div>
 
             <Typography bold>
-<<<<<<< HEAD
               {l10n.getString('settings-interface-behavior-error_tracking')}
-=======
-              {l10n.getString('settings-interface-appearance-decorations')}
->>>>>>> bc487f86
-            </Typography>
-            <div className="flex flex-col pt-1 pb-2">
-              <Typography color="secondary">
-                {l10n.getString(
-<<<<<<< HEAD
+            </Typography>
+            <div className="flex flex-col pt-1 pb-2">
+              <Typography color="secondary">
+                {l10n.getString(
                   'settings-interface-behavior-error_tracking-description'
-=======
-                  'settings-interface-appearance-decorations-description'
->>>>>>> bc487f86
-                )}
-              </Typography>
-            </div>
-            <div className="grid sm:grid-cols-2 pb-4">
-              <CheckBox
-                variant="toggle"
-                control={control}
-                outlined
-<<<<<<< HEAD
+                )}
+              </Typography>
+            </div>
+            <div className="grid sm:grid-cols-2 pb-4">
+              <CheckBox
+                variant="toggle"
+                control={control}
+                outlined
                 name="behavior.errorTracking"
                 label={l10n.getString(
                   'settings-interface-behavior-error_tracking-label'
@@ -361,14 +320,27 @@
             <Typography variant="main-title">
               {l10n.getString('settings-interface-appearance')}
             </Typography>
-=======
+            <Typography bold>
+              {l10n.getString('settings-interface-appearance-decorations')}
+            </Typography>
+            <div className="flex flex-col pt-1 pb-2">
+              <Typography color="secondary">
+                {l10n.getString(
+                  'settings-interface-appearance-decorations-description'
+                )}
+              </Typography>
+            </div>
+            <div className="grid sm:grid-cols-2 pb-4">
+            <CheckBox
+                variant="toggle"
+                control={control}
+                outlined
                 name="appearance.decorations"
                 label={l10n.getString(
                   'settings-interface-appearance-decorations-label'
                 )}
               />
             </div>
->>>>>>> bc487f86
 
             <div className="pb-4">
               <Typography bold>
