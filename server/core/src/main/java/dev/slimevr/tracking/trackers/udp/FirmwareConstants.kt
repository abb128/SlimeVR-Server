--- conflicted
+++ resolved
@@ -51,14 +51,11 @@
 	WRANGLER(14u),
 	MOCOPI(15u),
 	WEMOSWROOM02(16u),
-<<<<<<< HEAD
-	GESTURES1(17u),
-=======
 	XIAO_ESP32C3(17u),
 	HARITORA(18u),
 	ESP32C6DEVKITC1(19u),
 	GLOVE_IMU_SLIMEVR_DEV(20u),
->>>>>>> 01d2f5ae
+  GESTURES(21u), // https://www.gestures.space/
 	DEV_RESERVED(250u),
 	;
 
@@ -82,14 +79,11 @@
 		WRANGLER -> "Wrangler Joycons"
 		MOCOPI -> "Sony Mocopi"
 		WEMOSWROOM02 -> "Wemos Wroom-02 D1 Mini"
-<<<<<<< HEAD
-		GESTURES1 -> "Gestures Mark 1"
-=======
+		GESTURES -> "Gestures"
 		XIAO_ESP32C3 -> "Seeed Studio XIAO ESP32C3"
 		HARITORA -> "Haritora"
 		ESP32C6DEVKITC1 -> "Espressif ESP32-C6 DevKitC-1"
 		GLOVE_IMU_SLIMEVR_DEV -> "SlimeVR Dev IMU Glove"
->>>>>>> 01d2f5ae
 		DEV_RESERVED -> "Prototype"
 	}
 
