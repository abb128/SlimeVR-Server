lockfileVersion: '9.0'

settings:
  autoInstallPeers: true
  excludeLinksFromLockfile: false

importers:

  .:
    devDependencies:
      husky:
        specifier: ^9.1.6
        version: 9.1.6
      lint-staged:
        specifier: ^15.2.10
        version: 15.2.10

  gui:
    dependencies:
      '@fluent/bundle':
        specifier: ^0.18.0
        version: 0.18.0
      '@fluent/react':
        specifier: ^0.15.2
        version: 0.15.2(@fluent/bundle@0.18.0)(react@18.3.1)
      '@fontsource/poppins':
        specifier: ^5.1.0
        version: 5.1.0
      '@formatjs/intl-localematcher':
        specifier: ^0.2.32
        version: 0.2.32
      '@react-three/drei':
        specifier: ^9.114.3
        version: 9.114.3(@react-three/fiber@8.17.10(react-dom@18.3.1(react@18.3.1))(react@18.3.1)(three@0.163.0))(@types/react@18.3.11)(@types/three@0.163.0)(immer@9.0.21)(react-dom@18.3.1(react@18.3.1))(react@18.3.1)(three@0.163.0)
      '@react-three/fiber':
<<<<<<< HEAD
        specifier: ^8.16.8
        version: 8.16.8(react-dom@18.3.1(react@18.3.1))(react@18.3.1)(three@0.163.0)
      '@sentry/react':
        specifier: ^8.26.0
        version: 8.26.0(react@18.3.1)
      '@sentry/vite-plugin':
        specifier: ^2.22.2
        version: 2.22.2
=======
        specifier: ^8.17.10
        version: 8.17.10(react-dom@18.3.1(react@18.3.1))(react@18.3.1)(three@0.163.0)
>>>>>>> bc487f86
      '@tauri-apps/api':
        specifier: ^2.0.2
        version: 2.0.2
      '@tauri-apps/plugin-dialog':
        specifier: ^2.0.0
        version: 2.0.0
      '@tauri-apps/plugin-fs':
        specifier: ^2.0.0
        version: 2.0.0
      '@tauri-apps/plugin-os':
        specifier: ^2.0.0
        version: 2.0.0
      '@tauri-apps/plugin-shell':
        specifier: ^2.0.0
        version: 2.0.0
      '@tauri-apps/plugin-store':
        specifier: ^2.0.0
        version: 2.0.0
      browser-fs-access:
        specifier: ^0.35.0
        version: 0.35.0
      classnames:
        specifier: ^2.5.1
        version: 2.5.1
      flatbuffers:
        specifier: 22.10.26
        version: 22.10.26
      intl-pluralrules:
        specifier: ^2.0.1
        version: 2.0.1
      ip-num:
        specifier: ^1.5.1
        version: 1.5.1
      prompts:
        specifier: ^2.4.2
        version: 2.4.2
      react:
        specifier: ^18.3.1
        version: 18.3.1
      react-dom:
        specifier: ^18.3.1
        version: 18.3.1(react@18.3.1)
      react-error-boundary:
        specifier: ^4.0.13
        version: 4.0.13(react@18.3.1)
      react-helmet:
        specifier: ^6.1.0
        version: 6.1.0(react@18.3.1)
      react-hook-form:
        specifier: ^7.53.0
        version: 7.53.0(react@18.3.1)
      react-modal:
        specifier: ^3.16.1
        version: 3.16.1(react-dom@18.3.1(react@18.3.1))(react@18.3.1)
      react-responsive:
        specifier: ^10.0.0
        version: 10.0.0(react@18.3.1)
      react-router-dom:
        specifier: ^6.26.2
        version: 6.26.2(react-dom@18.3.1(react@18.3.1))(react@18.3.1)
      semver:
        specifier: ^7.6.3
        version: 7.6.3
      solarxr-protocol:
        specifier: file:../solarxr-protocol
        version: file:solarxr-protocol
      three:
        specifier: ^0.163.0
        version: 0.163.0
      ts-pattern:
        specifier: ^5.4.0
        version: 5.4.0
      typescript:
        specifier: ^5.6.3
        version: 5.6.3
      use-double-tap:
        specifier: ^1.3.6
        version: 1.3.6(react@18.3.1)
    devDependencies:
      '@dword-design/eslint-plugin-import-alias':
        specifier: ^4.0.9
        version: 4.0.9
      '@tailwindcss/forms':
        specifier: ^0.5.9
        version: 0.5.9(tailwindcss@3.4.13(ts-node@9.1.1(typescript@5.6.3)))
      '@tauri-apps/cli':
        specifier: ^2.0.2
        version: 2.0.2
      '@types/file-saver':
        specifier: ^2.0.7
        version: 2.0.7
      '@types/react':
        specifier: ^18.3.11
        version: 18.3.11
      '@types/react-dom':
        specifier: ^18.3.0
        version: 18.3.0
      '@types/react-helmet':
        specifier: ^6.1.11
        version: 6.1.11
      '@types/react-modal':
        specifier: 3.16.3
        version: 3.16.3
      '@types/semver':
        specifier: ^7.5.8
        version: 7.5.8
      '@types/three':
        specifier: ^0.163.0
        version: 0.163.0
      '@typescript-eslint/eslint-plugin':
        specifier: ^7.18.0
        version: 7.18.0(@typescript-eslint/parser@7.18.0(eslint@8.57.1)(typescript@5.6.3))(eslint@8.57.1)(typescript@5.6.3)
      '@typescript-eslint/parser':
        specifier: ^7.18.0
        version: 7.18.0(eslint@8.57.1)(typescript@5.6.3)
      '@vitejs/plugin-react':
        specifier: ^4.3.2
        version: 4.3.2(vite@5.4.8(@types/node@20.14.2)(sass@1.79.4)(terser@5.31.1))
      autoprefixer:
        specifier: ^10.4.20
        version: 10.4.20(postcss@8.4.47)
      cross-env:
        specifier: ^7.0.3
        version: 7.0.3
      eslint:
        specifier: ^8.57.1
        version: 8.57.1
      eslint-config-airbnb:
        specifier: ^19.0.4
        version: 19.0.4(eslint-plugin-import@2.31.0(@typescript-eslint/parser@7.18.0(eslint@8.57.1)(typescript@5.6.3))(eslint-import-resolver-typescript@3.6.3)(eslint@8.57.1))(eslint-plugin-jsx-a11y@6.10.0(eslint@8.57.1))(eslint-plugin-react-hooks@4.6.2(eslint@8.57.1))(eslint-plugin-react@7.37.1(eslint@8.57.1))(eslint@8.57.1)
      eslint-import-resolver-typescript:
        specifier: ^3.6.3
        version: 3.6.3(@typescript-eslint/parser@7.18.0(eslint@8.57.1)(typescript@5.6.3))(eslint-plugin-import@2.31.0)(eslint@8.57.1)
      eslint-plugin-import:
        specifier: ^2.31.0
        version: 2.31.0(@typescript-eslint/parser@7.18.0(eslint@8.57.1)(typescript@5.6.3))(eslint-import-resolver-typescript@3.6.3)(eslint@8.57.1)
      eslint-plugin-jsx-a11y:
        specifier: ^6.10.0
        version: 6.10.0(eslint@8.57.1)
      eslint-plugin-react:
        specifier: ^7.37.1
        version: 7.37.1(eslint@8.57.1)
      eslint-plugin-react-hooks:
        specifier: ^4.6.2
        version: 4.6.2(eslint@8.57.1)
      prettier:
        specifier: ^3.3.3
        version: 3.3.3
      rollup-plugin-visualizer:
        specifier: ^5.12.0
        version: 5.12.0(rollup@4.24.0)
      sass:
        specifier: ^1.79.4
        version: 1.79.4
      spdx-satisfies:
        specifier: ^5.0.1
        version: 5.0.1
      tailwind-gradient-mask-image:
        specifier: ^1.2.0
        version: 1.2.0
      tailwindcss:
        specifier: ^3.4.13
        version: 3.4.13(ts-node@9.1.1(typescript@5.6.3))
      vite:
        specifier: ^5.4.8
        version: 5.4.8(@types/node@20.14.2)(sass@1.79.4)(terser@5.31.1)

  solarxr-protocol:
    dependencies:
      flatbuffers:
        specifier: ^22.10.26
        version: 22.12.6
    devDependencies:
      '@mgit-at/typescript-flatbuffers-codegen':
        specifier: ^0.1.3
        version: 0.1.3
      typescript:
        specifier: 4.8.4
        version: 4.8.4

packages:

  '@alloc/quick-lru@5.2.0':
    resolution: {integrity: sha512-UrcABB+4bUrFABwbluTIBErXwvbsU/V7TZWfmbgJfbkwiBuziS9gxdODUyuiecfdGQ85jglMW6juS3+z5TsKLw==}
    engines: {node: '>=10'}

  '@ampproject/remapping@2.3.0':
    resolution: {integrity: sha512-30iZtAPgz+LTIYoeivqYo853f02jBYSd5uGnGpkFV0M3xOt9aN73erkgYAmZU43x4VfqcnLxW9Kpg3R5LC4YYw==}
    engines: {node: '>=6.0.0'}

  '@babel/code-frame@7.25.7':
    resolution: {integrity: sha512-0xZJFNE5XMpENsgfHYTw8FbX4kv53mFLn2i3XPoq69LyhYSCBJtitaHx9QnsVTrsogI4Z3+HtEfZ2/GFPOtf5g==}
    engines: {node: '>=6.9.0'}

  '@babel/compat-data@7.25.7':
    resolution: {integrity: sha512-9ickoLz+hcXCeh7jrcin+/SLWm+GkxE2kTvoYyp38p4WkdFXfQJxDFGWp/YHjiKLPx06z2A7W8XKuqbReXDzsw==}
    engines: {node: '>=6.9.0'}

  '@babel/core@7.25.7':
    resolution: {integrity: sha512-yJ474Zv3cwiSOO9nXJuqzvwEeM+chDuQ8GJirw+pZ91sCGCyOZ3dJkVE09fTV0VEVzXyLWhh3G/AolYTPX7Mow==}
    engines: {node: '>=6.9.0'}

  '@babel/generator@7.25.7':
    resolution: {integrity: sha512-5Dqpl5fyV9pIAD62yK9P7fcA768uVPUyrQmqpqstHWgMma4feF1x/oFysBCVZLY5wJ2GkMUCdsNDnGZrPoR6rA==}
    engines: {node: '>=6.9.0'}

  '@babel/helper-compilation-targets@7.25.7':
    resolution: {integrity: sha512-DniTEax0sv6isaw6qSQSfV4gVRNtw2rte8HHM45t9ZR0xILaufBRNkpMifCRiAPyvL4ACD6v0gfCwCmtOQaV4A==}
    engines: {node: '>=6.9.0'}

  '@babel/helper-module-imports@7.25.7':
    resolution: {integrity: sha512-o0xCgpNmRohmnoWKQ0Ij8IdddjyBFE4T2kagL/x6M3+4zUgc+4qTOUBoNe4XxDskt1HPKO007ZPiMgLDq2s7Kw==}
    engines: {node: '>=6.9.0'}

  '@babel/helper-module-transforms@7.25.7':
    resolution: {integrity: sha512-k/6f8dKG3yDz/qCwSM+RKovjMix563SLxQFo0UhRNo239SP6n9u5/eLtKD6EAjwta2JHJ49CsD8pms2HdNiMMQ==}
    engines: {node: '>=6.9.0'}
    peerDependencies:
      '@babel/core': ^7.0.0

  '@babel/helper-plugin-utils@7.25.7':
    resolution: {integrity: sha512-eaPZai0PiqCi09pPs3pAFfl/zYgGaE6IdXtYvmf0qlcDTd3WCtO7JWCcRd64e0EQrcYgiHibEZnOGsSY4QSgaw==}
    engines: {node: '>=6.9.0'}

  '@babel/helper-simple-access@7.25.7':
    resolution: {integrity: sha512-FPGAkJmyoChQeM+ruBGIDyrT2tKfZJO8NcxdC+CWNJi7N8/rZpSxK7yvBJ5O/nF1gfu5KzN7VKG3YVSLFfRSxQ==}
    engines: {node: '>=6.9.0'}

  '@babel/helper-string-parser@7.25.7':
    resolution: {integrity: sha512-CbkjYdsJNHFk8uqpEkpCvRs3YRp9tY6FmFY7wLMSYuGYkrdUi7r2lc4/wqsvlHoMznX3WJ9IP8giGPq68T/Y6g==}
    engines: {node: '>=6.9.0'}

  '@babel/helper-validator-identifier@7.25.7':
    resolution: {integrity: sha512-AM6TzwYqGChO45oiuPqwL2t20/HdMC1rTPAesnBCgPCSF1x3oN9MVUwQV2iyz4xqWrctwK5RNC8LV22kaQCNYg==}
    engines: {node: '>=6.9.0'}

  '@babel/helper-validator-option@7.25.7':
    resolution: {integrity: sha512-ytbPLsm+GjArDYXJ8Ydr1c/KJuutjF2besPNbIZnZ6MKUxi/uTA22t2ymmA4WFjZFpjiAMO0xuuJPqK2nvDVfQ==}
    engines: {node: '>=6.9.0'}

  '@babel/helpers@7.25.7':
    resolution: {integrity: sha512-Sv6pASx7Esm38KQpF/U/OXLwPPrdGHNKoeblRxgZRLXnAtnkEe4ptJPDtAZM7fBLadbc1Q07kQpSiGQ0Jg6tRA==}
    engines: {node: '>=6.9.0'}

  '@babel/highlight@7.25.7':
    resolution: {integrity: sha512-iYyACpW3iW8Fw+ZybQK+drQre+ns/tKpXbNESfrhNnPLIklLbXr7MYJ6gPEd0iETGLOK+SxMjVvKb/ffmk+FEw==}
    engines: {node: '>=6.9.0'}

  '@babel/parser@7.25.7':
    resolution: {integrity: sha512-aZn7ETtQsjjGG5HruveUK06cU3Hljuhd9Iojm4M8WWv3wLE6OkE5PWbDUkItmMgegmccaITudyuW5RPYrYlgWw==}
    engines: {node: '>=6.0.0'}
    hasBin: true

  '@babel/plugin-transform-react-jsx-self@7.25.7':
    resolution: {integrity: sha512-JD9MUnLbPL0WdVK8AWC7F7tTG2OS6u/AKKnsK+NdRhUiVdnzyR1S3kKQCaRLOiaULvUiqK6Z4JQE635VgtCFeg==}
    engines: {node: '>=6.9.0'}
    peerDependencies:
      '@babel/core': ^7.0.0-0

  '@babel/plugin-transform-react-jsx-source@7.25.7':
    resolution: {integrity: sha512-S/JXG/KrbIY06iyJPKfxr0qRxnhNOdkNXYBl/rmwgDd72cQLH9tEGkDm/yJPGvcSIUoikzfjMios9i+xT/uv9w==}
    engines: {node: '>=6.9.0'}
    peerDependencies:
      '@babel/core': ^7.0.0-0

  '@babel/runtime@7.25.7':
    resolution: {integrity: sha512-FjoyLe754PMiYsFaN5C94ttGiOmBNYTf6pLr4xXHAT5uctHb092PBszndLDR5XA/jghQvn4n7JMHl7dmTgbm9w==}
    engines: {node: '>=6.9.0'}

  '@babel/template@7.25.7':
    resolution: {integrity: sha512-wRwtAgI3bAS+JGU2upWNL9lSlDcRCqD05BZ1n3X2ONLH1WilFP6O1otQjeMK/1g0pvYcXC7b/qVUB1keofjtZA==}
    engines: {node: '>=6.9.0'}

  '@babel/traverse@7.25.7':
    resolution: {integrity: sha512-jatJPT1Zjqvh/1FyJs6qAHL+Dzb7sTb+xr7Q+gM1b+1oBsMsQQ4FkVKb6dFlJvLlVssqkRzV05Jzervt9yhnzg==}
    engines: {node: '>=6.9.0'}

  '@babel/types@7.25.7':
    resolution: {integrity: sha512-vwIVdXG+j+FOpkwqHRcBgHLYNL7XMkufrlaFvL9o6Ai9sJn9+PdyIL5qa0XzTZw084c+u9LOls53eoZWP/W5WQ==}
    engines: {node: '>=6.9.0'}

  '@dword-design/dedent@0.7.0':
    resolution: {integrity: sha512-OFmAmzKiDUh9m7WRMYcoEOPI7b5tS5hdqQmtKDwF+ZssVJv8a+GHo9VOtFsmlw3h8Roh/9QzFWIsjSFZyQUMdg==}

  '@dword-design/endent@1.4.1':
    resolution: {integrity: sha512-e2sCTzth5kyRdM0o+yEb5wBVzUdJL8Y6HblRGRV0Bif0knf1ZjRLhUjdCrqM+Muirb68X/xJzgdRDJVmLqgXGA==}

  '@dword-design/eslint-plugin-import-alias@4.0.9':
    resolution: {integrity: sha512-GbDZ0HJOnLgc8X2iGM+SW/2Y2Zi8qJ96+zsJWO4nhfEmHSKPcC3MUldVFLrrHy1z5R+MEba6tp7455U2UYB0bQ==}
    engines: {node: '>=16'}

  '@dword-design/functions@5.0.27':
    resolution: {integrity: sha512-16A97RKtn21xLWI7Y7VhFz4WCWui+TLit/J5/l77BDpWmPi2LzgjQzDbafDDw7OUeY6GEAi/M4jdbuQhsIbSEg==}
    engines: {node: '>=14'}

  '@esbuild/aix-ppc64@0.21.5':
    resolution: {integrity: sha512-1SDgH6ZSPTlggy1yI6+Dbkiz8xzpHJEVAlF/AM1tHPLsf5STom9rwtjE4hKAF20FfXXNTFqEYXyJNWh1GiZedQ==}
    engines: {node: '>=12'}
    cpu: [ppc64]
    os: [aix]

  '@esbuild/android-arm64@0.21.5':
    resolution: {integrity: sha512-c0uX9VAUBQ7dTDCjq+wdyGLowMdtR/GoC2U5IYk/7D1H1JYC0qseD7+11iMP2mRLN9RcCMRcjC4YMclCzGwS/A==}
    engines: {node: '>=12'}
    cpu: [arm64]
    os: [android]

  '@esbuild/android-arm@0.21.5':
    resolution: {integrity: sha512-vCPvzSjpPHEi1siZdlvAlsPxXl7WbOVUBBAowWug4rJHb68Ox8KualB+1ocNvT5fjv6wpkX6o/iEpbDrf68zcg==}
    engines: {node: '>=12'}
    cpu: [arm]
    os: [android]

  '@esbuild/android-x64@0.21.5':
    resolution: {integrity: sha512-D7aPRUUNHRBwHxzxRvp856rjUHRFW1SdQATKXH2hqA0kAZb1hKmi02OpYRacl0TxIGz/ZmXWlbZgjwWYaCakTA==}
    engines: {node: '>=12'}
    cpu: [x64]
    os: [android]

  '@esbuild/darwin-arm64@0.21.5':
    resolution: {integrity: sha512-DwqXqZyuk5AiWWf3UfLiRDJ5EDd49zg6O9wclZ7kUMv2WRFr4HKjXp/5t8JZ11QbQfUS6/cRCKGwYhtNAY88kQ==}
    engines: {node: '>=12'}
    cpu: [arm64]
    os: [darwin]

  '@esbuild/darwin-x64@0.21.5':
    resolution: {integrity: sha512-se/JjF8NlmKVG4kNIuyWMV/22ZaerB+qaSi5MdrXtd6R08kvs2qCN4C09miupktDitvh8jRFflwGFBQcxZRjbw==}
    engines: {node: '>=12'}
    cpu: [x64]
    os: [darwin]

  '@esbuild/freebsd-arm64@0.21.5':
    resolution: {integrity: sha512-5JcRxxRDUJLX8JXp/wcBCy3pENnCgBR9bN6JsY4OmhfUtIHe3ZW0mawA7+RDAcMLrMIZaf03NlQiX9DGyB8h4g==}
    engines: {node: '>=12'}
    cpu: [arm64]
    os: [freebsd]

  '@esbuild/freebsd-x64@0.21.5':
    resolution: {integrity: sha512-J95kNBj1zkbMXtHVH29bBriQygMXqoVQOQYA+ISs0/2l3T9/kj42ow2mpqerRBxDJnmkUDCaQT/dfNXWX/ZZCQ==}
    engines: {node: '>=12'}
    cpu: [x64]
    os: [freebsd]

  '@esbuild/linux-arm64@0.21.5':
    resolution: {integrity: sha512-ibKvmyYzKsBeX8d8I7MH/TMfWDXBF3db4qM6sy+7re0YXya+K1cem3on9XgdT2EQGMu4hQyZhan7TeQ8XkGp4Q==}
    engines: {node: '>=12'}
    cpu: [arm64]
    os: [linux]

  '@esbuild/linux-arm@0.21.5':
    resolution: {integrity: sha512-bPb5AHZtbeNGjCKVZ9UGqGwo8EUu4cLq68E95A53KlxAPRmUyYv2D6F0uUI65XisGOL1hBP5mTronbgo+0bFcA==}
    engines: {node: '>=12'}
    cpu: [arm]
    os: [linux]

  '@esbuild/linux-ia32@0.21.5':
    resolution: {integrity: sha512-YvjXDqLRqPDl2dvRODYmmhz4rPeVKYvppfGYKSNGdyZkA01046pLWyRKKI3ax8fbJoK5QbxblURkwK/MWY18Tg==}
    engines: {node: '>=12'}
    cpu: [ia32]
    os: [linux]

  '@esbuild/linux-loong64@0.21.5':
    resolution: {integrity: sha512-uHf1BmMG8qEvzdrzAqg2SIG/02+4/DHB6a9Kbya0XDvwDEKCoC8ZRWI5JJvNdUjtciBGFQ5PuBlpEOXQj+JQSg==}
    engines: {node: '>=12'}
    cpu: [loong64]
    os: [linux]

  '@esbuild/linux-mips64el@0.21.5':
    resolution: {integrity: sha512-IajOmO+KJK23bj52dFSNCMsz1QP1DqM6cwLUv3W1QwyxkyIWecfafnI555fvSGqEKwjMXVLokcV5ygHW5b3Jbg==}
    engines: {node: '>=12'}
    cpu: [mips64el]
    os: [linux]

  '@esbuild/linux-ppc64@0.21.5':
    resolution: {integrity: sha512-1hHV/Z4OEfMwpLO8rp7CvlhBDnjsC3CttJXIhBi+5Aj5r+MBvy4egg7wCbe//hSsT+RvDAG7s81tAvpL2XAE4w==}
    engines: {node: '>=12'}
    cpu: [ppc64]
    os: [linux]

  '@esbuild/linux-riscv64@0.21.5':
    resolution: {integrity: sha512-2HdXDMd9GMgTGrPWnJzP2ALSokE/0O5HhTUvWIbD3YdjME8JwvSCnNGBnTThKGEB91OZhzrJ4qIIxk/SBmyDDA==}
    engines: {node: '>=12'}
    cpu: [riscv64]
    os: [linux]

  '@esbuild/linux-s390x@0.21.5':
    resolution: {integrity: sha512-zus5sxzqBJD3eXxwvjN1yQkRepANgxE9lgOW2qLnmr8ikMTphkjgXu1HR01K4FJg8h1kEEDAqDcZQtbrRnB41A==}
    engines: {node: '>=12'}
    cpu: [s390x]
    os: [linux]

  '@esbuild/linux-x64@0.21.5':
    resolution: {integrity: sha512-1rYdTpyv03iycF1+BhzrzQJCdOuAOtaqHTWJZCWvijKD2N5Xu0TtVC8/+1faWqcP9iBCWOmjmhoH94dH82BxPQ==}
    engines: {node: '>=12'}
    cpu: [x64]
    os: [linux]

  '@esbuild/netbsd-x64@0.21.5':
    resolution: {integrity: sha512-Woi2MXzXjMULccIwMnLciyZH4nCIMpWQAs049KEeMvOcNADVxo0UBIQPfSmxB3CWKedngg7sWZdLvLczpe0tLg==}
    engines: {node: '>=12'}
    cpu: [x64]
    os: [netbsd]

  '@esbuild/openbsd-x64@0.21.5':
    resolution: {integrity: sha512-HLNNw99xsvx12lFBUwoT8EVCsSvRNDVxNpjZ7bPn947b8gJPzeHWyNVhFsaerc0n3TsbOINvRP2byTZ5LKezow==}
    engines: {node: '>=12'}
    cpu: [x64]
    os: [openbsd]

  '@esbuild/sunos-x64@0.21.5':
    resolution: {integrity: sha512-6+gjmFpfy0BHU5Tpptkuh8+uw3mnrvgs+dSPQXQOv3ekbordwnzTVEb4qnIvQcYXq6gzkyTnoZ9dZG+D4garKg==}
    engines: {node: '>=12'}
    cpu: [x64]
    os: [sunos]

  '@esbuild/win32-arm64@0.21.5':
    resolution: {integrity: sha512-Z0gOTd75VvXqyq7nsl93zwahcTROgqvuAcYDUr+vOv8uHhNSKROyU961kgtCD1e95IqPKSQKH7tBTslnS3tA8A==}
    engines: {node: '>=12'}
    cpu: [arm64]
    os: [win32]

  '@esbuild/win32-ia32@0.21.5':
    resolution: {integrity: sha512-SWXFF1CL2RVNMaVs+BBClwtfZSvDgtL//G/smwAc5oVK/UPu2Gu9tIaRgFmYFFKrmg3SyAjSrElf0TiJ1v8fYA==}
    engines: {node: '>=12'}
    cpu: [ia32]
    os: [win32]

  '@esbuild/win32-x64@0.21.5':
    resolution: {integrity: sha512-tQd/1efJuzPC6rCFwEvLtci/xNFcTZknmXs98FYDfGE4wP9ClFV98nyKrzJKVPMhdDnjzLhdUyMX4PsQAPjwIw==}
    engines: {node: '>=12'}
    cpu: [x64]
    os: [win32]

  '@eslint-community/eslint-utils@4.4.0':
    resolution: {integrity: sha512-1/sA4dwrzBAyeUoQ6oxahHKmrZvsnLCg4RfxW3ZFGGmQkSNQPFNLV9CUEFQP1x9EYXHTo5p6xdhZM1Ne9p/AfA==}
    engines: {node: ^12.22.0 || ^14.17.0 || >=16.0.0}
    peerDependencies:
      eslint: ^6.0.0 || ^7.0.0 || >=8.0.0

  '@eslint-community/regexpp@4.11.1':
    resolution: {integrity: sha512-m4DVN9ZqskZoLU5GlWZadwDnYo3vAEydiUayB9widCl9ffWx2IvPnp6n3on5rJmziJSw9Bv+Z3ChDVdMwXCY8Q==}
    engines: {node: ^12.0.0 || ^14.0.0 || >=16.0.0}

  '@eslint/eslintrc@2.1.4':
    resolution: {integrity: sha512-269Z39MS6wVJtsoUl10L60WdkhJVdPG24Q4eZTH3nnF6lpvSShEK3wQjDX9JRWAUPvPh7COouPpU9IrqaZFvtQ==}
    engines: {node: ^12.22.0 || ^14.17.0 || >=16.0.0}

  '@eslint/js@8.57.1':
    resolution: {integrity: sha512-d9zaMRSTIKDLhctzH12MtXvJKSSUhaHcjV+2Z+GK+EEY7XKpP5yR4x+N3TAcHTcu963nIr+TMcCb4DBCYX1z6Q==}
    engines: {node: ^12.22.0 || ^14.17.0 || >=16.0.0}

  '@fluent/bundle@0.18.0':
    resolution: {integrity: sha512-8Wfwu9q8F9g2FNnv82g6Ch/E1AW1wwljsUOolH5NEtdJdv0sZTuWvfCM7c3teB9dzNaJA8rn4khpidpozHWYEA==}
    engines: {node: '>=14.0.0', npm: '>=7.0.0'}

  '@fluent/react@0.15.2':
    resolution: {integrity: sha512-M2klqXTUJTD8o2VDm6vEXApE/pSc16YtB7DSZ/Q8cPYF63FgDkvquVLHjzzG1PvrK9JlKJKPzl3wJ7hTAqSK4w==}
    engines: {node: '>=14.0.0', npm: '>=7.0.0'}
    peerDependencies:
      '@fluent/bundle': '>=0.16.0'
      react: '>=16.8.0'

  '@fluent/sequence@0.8.0':
    resolution: {integrity: sha512-eV5QlEEVV/wR3AFQLXO67x4yPRPQXyqke0c8yucyMSeW36B3ecZyVFlY1UprzrfFV8iPJB4TAehDy/dLGbvQ1Q==}
    engines: {node: '>=14.0.0', npm: '>=7.0.0'}
    peerDependencies:
      '@fluent/bundle': '>= 0.13.0'

  '@fontsource/poppins@5.1.0':
    resolution: {integrity: sha512-tpLXlnNi2fwQjiipvuj4uNFHCdoLA8izRsKdoexZuEzjx0r/g1aKLf4ta6lFgF7L+/+AFdmaXFlUwwvmDzYH+g==}

  '@formatjs/intl-localematcher@0.2.32':
    resolution: {integrity: sha512-k/MEBstff4sttohyEpXxCmC3MqbUn9VvHGlZ8fauLzkbwXmVrEeyzS+4uhrvAk9DWU9/7otYWxyDox4nT/KVLQ==}

  '@humanwhocodes/config-array@0.13.0':
    resolution: {integrity: sha512-DZLEEqFWQFiyK6h5YIeynKx7JlvCYWL0cImfSRXZ9l4Sg2efkFGTuFf6vzXjK1cq6IYkU+Eg/JizXw+TD2vRNw==}
    engines: {node: '>=10.10.0'}
    deprecated: Use @eslint/config-array instead

  '@humanwhocodes/module-importer@1.0.1':
    resolution: {integrity: sha512-bxveV4V8v5Yb4ncFTT3rPSgZBOpCkjfK0y4oVVVJwIuDVBRMDXrPyXRL988i5ap9m9bnyEEjWfm5WkBmtffLfA==}
    engines: {node: '>=12.22'}

  '@humanwhocodes/object-schema@2.0.3':
    resolution: {integrity: sha512-93zYdMES/c1D69yZiKDBj0V24vqNzB/koF26KPaagAfd3P/4gUlh3Dys5ogAK+Exi9QyzlD8x/08Zt7wIKcDcA==}
    deprecated: Use @eslint/object-schema instead

  '@isaacs/cliui@8.0.2':
    resolution: {integrity: sha512-O8jcjabXaleOG9DQ0+ARXWZBTfnP4WNAqzuiJK7ll44AmxGKv/J2M4TPjxjY3znBCfvBXFzucm1twdyFybFqEA==}
    engines: {node: '>=12'}

  '@jridgewell/gen-mapping@0.3.5':
    resolution: {integrity: sha512-IzL8ZoEDIBRWEzlCcRhOaCupYyN5gdIK+Q6fbFdPDg6HqX6jpkItn7DFIpW9LQzXG6Df9sA7+OKnq0qlz/GaQg==}
    engines: {node: '>=6.0.0'}

  '@jridgewell/resolve-uri@3.1.2':
    resolution: {integrity: sha512-bRISgCIjP20/tbWSPWMEi54QVPRZExkuD9lJL+UIxUKtwVJA8wW1Trb1jMs1RFXo1CBTNZ/5hpC9QvmKWdopKw==}
    engines: {node: '>=6.0.0'}

  '@jridgewell/set-array@1.2.1':
    resolution: {integrity: sha512-R8gLRTZeyp03ymzP/6Lil/28tGeGEzhx1q2k703KGWRAI1VdvPIXdG70VJc2pAMw3NA6JKL5hhFu1sJX0Mnn/A==}
    engines: {node: '>=6.0.0'}

  '@jridgewell/source-map@0.3.6':
    resolution: {integrity: sha512-1ZJTZebgqllO79ue2bm3rIGud/bOe0pP5BjSRCRxxYkEZS8STV7zN84UBbiYu7jy+eCKSnVIUgoWWE/tt+shMQ==}

  '@jridgewell/sourcemap-codec@1.5.0':
    resolution: {integrity: sha512-gv3ZRaISU3fjPAgNsriBRqGWQL6quFx04YMPW/zD8XMLsU32mhCCbfbO6KZFLjvYpCZ8zyDEgqsgf+PwPaM7GQ==}

  '@jridgewell/trace-mapping@0.3.25':
    resolution: {integrity: sha512-vNk6aEwybGtawWmy/PzwnGDOjCkLWSD2wqvjGGAgOAwCGWySYXfYoxt00IJkTF+8Lb57DwOb3Aa0o9CApepiYQ==}

  '@mediapipe/tasks-vision@0.10.8':
    resolution: {integrity: sha512-Rp7ll8BHrKB3wXaRFKhrltwZl1CiXGdibPxuWXvqGnKTnv8fqa/nvftYNuSbf+pbJWKYCXdBtYTITdAUTGGh0Q==}

  '@mgit-at/typescript-flatbuffers-codegen@0.1.3':
    resolution: {integrity: sha512-sf9vaoiR/SR0dpV568GhsoLbd6659StJ4Gl9jszZL/bsJJaF5VmLYbI57OSI4JDm+L6d3osVMl9mkchox9j6/g==}
    hasBin: true

  '@monogrid/gainmap-js@3.0.6':
    resolution: {integrity: sha512-ireqJg7cw0tUn/JePDG8rAL7RyXgUKSDbjYdiygkrnye1WuKGLAWDBwF/ICwCwJ9iZBAF5caU8gSu+c34HLGdQ==}
    peerDependencies:
      three: '>= 0.159.0'

  '@nodelib/fs.scandir@2.1.5':
    resolution: {integrity: sha512-vq24Bq3ym5HEQm2NKCr3yXDwjc7vTsEThRDnkp2DK9p1uqLR+DHurm/NOTo0KG7HYHU7eppKZj3MyqYuMBf62g==}
    engines: {node: '>= 8'}

  '@nodelib/fs.stat@2.0.5':
    resolution: {integrity: sha512-RkhPPp2zrqDAQA/2jNhnztcPAlv64XdhIp7a7454A5ovI7Bukxgt7MX7udwAu3zg1DcpPU0rz3VV1SeaqvY4+A==}
    engines: {node: '>= 8'}

  '@nodelib/fs.walk@1.2.8':
    resolution: {integrity: sha512-oGB+UxlgWcgQkgwo8GcEGwemoTFt3FIO9ababBmaGwXIoBKZ+GTy0pP185beGg7Llih/NSHSV2XAs1lnznocSg==}
    engines: {node: '>= 8'}

  '@nolyfill/is-core-module@1.0.39':
    resolution: {integrity: sha512-nn5ozdjYQpUCZlWGuxcJY/KpxkWQs4DcbMCmKojjyrYDEAGy4Ce19NN4v5MduafTwJlbKc99UA8YhSVqq9yPZA==}
    engines: {node: '>=12.4.0'}

  '@pkgjs/parseargs@0.11.0':
    resolution: {integrity: sha512-+1VkjdD0QBLPodGrJUeqarH8VAIvQODIbwh9XpP5Syisf7YoQgsJKPNFoqqLQlu+VQ/tVSshMR6loPMn8U+dPg==}
    engines: {node: '>=14'}

  '@react-spring/animated@9.6.1':
    resolution: {integrity: sha512-ls/rJBrAqiAYozjLo5EPPLLOb1LM0lNVQcXODTC1SMtS6DbuBCPaKco5svFUQFMP2dso3O+qcC4k9FsKc0KxMQ==}
    peerDependencies:
      react: ^16.8.0 || ^17.0.0 || ^18.0.0

  '@react-spring/core@9.6.1':
    resolution: {integrity: sha512-3HAAinAyCPessyQNNXe5W0OHzRfa8Yo5P748paPcmMowZ/4sMfaZ2ZB6e5x5khQI8NusOHj8nquoutd6FRY5WQ==}
    peerDependencies:
      react: ^16.8.0 || ^17.0.0 || ^18.0.0

  '@react-spring/rafz@9.6.1':
    resolution: {integrity: sha512-v6qbgNRpztJFFfSE3e2W1Uz+g8KnIBs6SmzCzcVVF61GdGfGOuBrbjIcp+nUz301awVmREKi4eMQb2Ab2gGgyQ==}

  '@react-spring/shared@9.6.1':
    resolution: {integrity: sha512-PBFBXabxFEuF8enNLkVqMC9h5uLRBo6GQhRMQT/nRTnemVENimgRd+0ZT4yFnAQ0AxWNiJfX3qux+bW2LbG6Bw==}
    peerDependencies:
      react: ^16.8.0 || ^17.0.0 || ^18.0.0

  '@react-spring/three@9.6.1':
    resolution: {integrity: sha512-Tyw2YhZPKJAX3t2FcqvpLRb71CyTe1GvT3V+i+xJzfALgpk10uPGdGaQQ5Xrzmok1340DAeg2pR/MCfaW7b8AA==}
    peerDependencies:
      '@react-three/fiber': '>=6.0'
      react: ^16.8.0 || ^17.0.0 || ^18.0.0
      three: '>=0.126'

  '@react-spring/types@9.6.1':
    resolution: {integrity: sha512-POu8Mk0hIU3lRXB3bGIGe4VHIwwDsQyoD1F394OK7STTiX9w4dG3cTLljjYswkQN+hDSHRrj4O36kuVa7KPU8Q==}

  '@react-three/drei@9.114.3':
    resolution: {integrity: sha512-hPKPYmxTb2P1mOdhkouJbKJVcfFK5JmThr/97i4zkweoNzWBHNde090A6r0SFFb4tGaTtHM4/kyfVx5PrzjTMw==}
    peerDependencies:
      '@react-three/fiber': '>=8.0'
      react: '>=18.0'
      react-dom: '>=18.0'
      three: '>=0.137'
    peerDependenciesMeta:
      react-dom:
        optional: true

  '@react-three/fiber@8.17.10':
    resolution: {integrity: sha512-S6bqa4DqUooEkInYv/W+Jklv2zjSYCXAhm6qKpAQyOXhTEt5gBXnA7W6aoJ0bjmp9pAeaSj/AZUoz1HCSof/uA==}
    peerDependencies:
      expo: '>=43.0'
      expo-asset: '>=8.4'
      expo-file-system: '>=11.0'
      expo-gl: '>=11.0'
      react: '>=18.0'
      react-dom: '>=18.0'
      react-native: '>=0.64'
      three: '>=0.133'
    peerDependenciesMeta:
      expo:
        optional: true
      expo-asset:
        optional: true
      expo-file-system:
        optional: true
      expo-gl:
        optional: true
      react-dom:
        optional: true
      react-native:
        optional: true

  '@remix-run/router@1.19.2':
    resolution: {integrity: sha512-baiMx18+IMuD1yyvOGaHM9QrVUPGGG0jC+z+IPHnRJWUAUvaKuWKyE8gjDj2rzv3sz9zOGoRSPgeBVHRhZnBlA==}
    engines: {node: '>=14.0.0'}

  '@rollup/rollup-android-arm-eabi@4.24.0':
    resolution: {integrity: sha512-Q6HJd7Y6xdB48x8ZNVDOqsbh2uByBhgK8PiQgPhwkIw/HC/YX5Ghq2mQY5sRMZWHb3VsFkWooUVOZHKr7DmDIA==}
    cpu: [arm]
    os: [android]

  '@rollup/rollup-android-arm64@4.24.0':
    resolution: {integrity: sha512-ijLnS1qFId8xhKjT81uBHuuJp2lU4x2yxa4ctFPtG+MqEE6+C5f/+X/bStmxapgmwLwiL3ih122xv8kVARNAZA==}
    cpu: [arm64]
    os: [android]

  '@rollup/rollup-darwin-arm64@4.24.0':
    resolution: {integrity: sha512-bIv+X9xeSs1XCk6DVvkO+S/z8/2AMt/2lMqdQbMrmVpgFvXlmde9mLcbQpztXm1tajC3raFDqegsH18HQPMYtA==}
    cpu: [arm64]
    os: [darwin]

  '@rollup/rollup-darwin-x64@4.24.0':
    resolution: {integrity: sha512-X6/nOwoFN7RT2svEQWUsW/5C/fYMBe4fnLK9DQk4SX4mgVBiTA9h64kjUYPvGQ0F/9xwJ5U5UfTbl6BEjaQdBQ==}
    cpu: [x64]
    os: [darwin]

  '@rollup/rollup-linux-arm-gnueabihf@4.24.0':
    resolution: {integrity: sha512-0KXvIJQMOImLCVCz9uvvdPgfyWo93aHHp8ui3FrtOP57svqrF/roSSR5pjqL2hcMp0ljeGlU4q9o/rQaAQ3AYA==}
    cpu: [arm]
    os: [linux]

  '@rollup/rollup-linux-arm-musleabihf@4.24.0':
    resolution: {integrity: sha512-it2BW6kKFVh8xk/BnHfakEeoLPv8STIISekpoF+nBgWM4d55CZKc7T4Dx1pEbTnYm/xEKMgy1MNtYuoA8RFIWw==}
    cpu: [arm]
    os: [linux]

  '@rollup/rollup-linux-arm64-gnu@4.24.0':
    resolution: {integrity: sha512-i0xTLXjqap2eRfulFVlSnM5dEbTVque/3Pi4g2y7cxrs7+a9De42z4XxKLYJ7+OhE3IgxvfQM7vQc43bwTgPwA==}
    cpu: [arm64]
    os: [linux]

  '@rollup/rollup-linux-arm64-musl@4.24.0':
    resolution: {integrity: sha512-9E6MKUJhDuDh604Qco5yP/3qn3y7SLXYuiC0Rpr89aMScS2UAmK1wHP2b7KAa1nSjWJc/f/Lc0Wl1L47qjiyQw==}
    cpu: [arm64]
    os: [linux]

  '@rollup/rollup-linux-powerpc64le-gnu@4.24.0':
    resolution: {integrity: sha512-2XFFPJ2XMEiF5Zi2EBf4h73oR1V/lycirxZxHZNc93SqDN/IWhYYSYj8I9381ikUFXZrz2v7r2tOVk2NBwxrWw==}
    cpu: [ppc64]
    os: [linux]

  '@rollup/rollup-linux-riscv64-gnu@4.24.0':
    resolution: {integrity: sha512-M3Dg4hlwuntUCdzU7KjYqbbd+BLq3JMAOhCKdBE3TcMGMZbKkDdJ5ivNdehOssMCIokNHFOsv7DO4rlEOfyKpg==}
    cpu: [riscv64]
    os: [linux]

  '@rollup/rollup-linux-s390x-gnu@4.24.0':
    resolution: {integrity: sha512-mjBaoo4ocxJppTorZVKWFpy1bfFj9FeCMJqzlMQGjpNPY9JwQi7OuS1axzNIk0nMX6jSgy6ZURDZ2w0QW6D56g==}
    cpu: [s390x]
    os: [linux]

  '@rollup/rollup-linux-x64-gnu@4.24.0':
    resolution: {integrity: sha512-ZXFk7M72R0YYFN5q13niV0B7G8/5dcQ9JDp8keJSfr3GoZeXEoMHP/HlvqROA3OMbMdfr19IjCeNAnPUG93b6A==}
    cpu: [x64]
    os: [linux]

  '@rollup/rollup-linux-x64-musl@4.24.0':
    resolution: {integrity: sha512-w1i+L7kAXZNdYl+vFvzSZy8Y1arS7vMgIy8wusXJzRrPyof5LAb02KGr1PD2EkRcl73kHulIID0M501lN+vobQ==}
    cpu: [x64]
    os: [linux]

  '@rollup/rollup-win32-arm64-msvc@4.24.0':
    resolution: {integrity: sha512-VXBrnPWgBpVDCVY6XF3LEW0pOU51KbaHhccHw6AS6vBWIC60eqsH19DAeeObl+g8nKAz04QFdl/Cefta0xQtUQ==}
    cpu: [arm64]
    os: [win32]

  '@rollup/rollup-win32-ia32-msvc@4.24.0':
    resolution: {integrity: sha512-xrNcGDU0OxVcPTH/8n/ShH4UevZxKIO6HJFK0e15XItZP2UcaiLFd5kiX7hJnqCbSztUF8Qot+JWBC/QXRPYWQ==}
    cpu: [ia32]
    os: [win32]

  '@rollup/rollup-win32-x64-msvc@4.24.0':
    resolution: {integrity: sha512-fbMkAF7fufku0N2dE5TBXcNlg0pt0cJue4xBRE2Qc5Vqikxr4VCgKj/ht6SMdFcOacVA9rqF70APJ8RN/4vMJw==}
    cpu: [x64]
    os: [win32]

<<<<<<< HEAD
  '@sentry-internal/browser-utils@8.26.0':
    resolution: {integrity: sha512-O2Tj+WK33/ZVp5STnz6ZL0OO+/Idk2KqsH0ITQkQmyZ2z0kdzWOeqK7s7q3/My6rB1GfPcyqPcBBv4dVv92FYQ==}
    engines: {node: '>=14.18'}

  '@sentry-internal/feedback@8.26.0':
    resolution: {integrity: sha512-hQtw1gg8n6ERK1UH47F7ZI1zOsbhu0J2VX+TrnkpaQR2FgxDW1oe9Ja6oCV4CQKuR4w+1ZI/Kj4imSt0K33kEw==}
    engines: {node: '>=14.18'}

  '@sentry-internal/replay-canvas@8.26.0':
    resolution: {integrity: sha512-2CFQW6f9aJHIo/DqmqYa9PaYoLn1o36ywc0h8oyGrD4oPCbrnE5F++PmTdc71GBODu41HBn/yoCTLmxOD+UjpA==}
    engines: {node: '>=14.18'}

  '@sentry-internal/replay@8.26.0':
    resolution: {integrity: sha512-JDY7W2bswlp5c3483lKP4kcb75fHNwGNfwD8x8FsY9xMjv7nxeXjLpR5cCEk1XqPq2+n6w4j7mJOXhEXGiUIKg==}
    engines: {node: '>=14.18'}

  '@sentry/babel-plugin-component-annotate@2.22.2':
    resolution: {integrity: sha512-6kFAHGcs0npIC4HTt4ULs8uOfEucvMI7VW4hoyk17jhRaW8CbxzxfWCfIeRbDkE8pYwnARaq83tu025Hrk2zgA==}
    engines: {node: '>= 14'}

  '@sentry/browser@8.26.0':
    resolution: {integrity: sha512-e5s6eKlwLZWzTwQcBwqyAGZMMuQROW9Z677VzwkSyREWAIkKjfH2VBxHATnNGc0IVkNHjD7iH3ixo3C0rLKM3w==}
    engines: {node: '>=14.18'}

  '@sentry/bundler-plugin-core@2.22.2':
    resolution: {integrity: sha512-TwEEW4FeEJ5Mamp4fGnktfVjzN77KAW0xFQsEPuxZtOAPG17zX/PGvdyRX/TE1jkZWhTzqUDIdgzqlNLjyEnUw==}
    engines: {node: '>= 14'}

  '@sentry/cli-darwin@2.33.1':
    resolution: {integrity: sha512-+4/VIx/E1L2hChj5nGf5MHyEPHUNHJ/HoG5RY+B+vyEutGily1c1+DM2bum7RbD0xs6wKLIyup5F02guzSzG8A==}
    engines: {node: '>=10'}
    os: [darwin]

  '@sentry/cli-linux-arm64@2.33.1':
    resolution: {integrity: sha512-DbGV56PRKOLsAZJX27Jt2uZ11QfQEMmWB4cIvxkKcFVE+LJP4MVA+MGGRUL6p+Bs1R9ZUuGbpKGtj0JiG6CoXw==}
    engines: {node: '>=10'}
    cpu: [arm64]
    os: [linux, freebsd]

  '@sentry/cli-linux-arm@2.33.1':
    resolution: {integrity: sha512-zbxEvQju+tgNvzTOt635le4kS/Fbm2XC2RtYbCTs034Vb8xjrAxLnK0z1bQnStUV8BkeBHtsNVrG+NSQDym2wg==}
    engines: {node: '>=10'}
    cpu: [arm]
    os: [linux, freebsd]

  '@sentry/cli-linux-i686@2.33.1':
    resolution: {integrity: sha512-g2LS4oPXkPWOfKWukKzYp4FnXVRRSwBxhuQ9eSw2peeb58ZIObr4YKGOA/8HJRGkooBJIKGaAR2mH2Pk1TKaiA==}
    engines: {node: '>=10'}
    cpu: [x86, ia32]
    os: [linux, freebsd]

  '@sentry/cli-linux-x64@2.33.1':
    resolution: {integrity: sha512-IV3dcYV/ZcvO+VGu9U6kuxSdbsV2kzxaBwWUQxtzxJ+cOa7J8Hn1t0koKGtU53JVZNBa06qJWIcqgl4/pCuKIg==}
    engines: {node: '>=10'}
    cpu: [x64]
    os: [linux, freebsd]

  '@sentry/cli-win32-i686@2.33.1':
    resolution: {integrity: sha512-F7cJySvkpzIu7fnLKNHYwBzZYYwlhoDbAUnaFX0UZCN+5DNp/5LwTp37a5TWOsmCaHMZT4i9IO4SIsnNw16/zQ==}
    engines: {node: '>=10'}
    cpu: [x86, ia32]
    os: [win32]

  '@sentry/cli-win32-x64@2.33.1':
    resolution: {integrity: sha512-8VyRoJqtb2uQ8/bFRKNuACYZt7r+Xx0k2wXRGTyH05lCjAiVIXn7DiS2BxHFty7M1QEWUCMNsb/UC/x/Cu2wuA==}
    engines: {node: '>=10'}
    cpu: [x64]
    os: [win32]

  '@sentry/cli@2.33.1':
    resolution: {integrity: sha512-dUlZ4EFh98VFRPJ+f6OW3JEYQ7VvqGNMa0AMcmvk07ePNeK/GicAWmSQE4ZfJTTl80ul6HZw1kY01fGQOQlVRA==}
    engines: {node: '>= 10'}
    hasBin: true

  '@sentry/core@8.26.0':
    resolution: {integrity: sha512-g/tVmTZD4GNbLFf++hKJfBpcCAtduFEMLnbfa9iT/QEZjlmP+EzY+GsH9bafM5VsNe8DiOUp+kJKWtShzlVdBA==}
    engines: {node: '>=14.18'}

  '@sentry/react@8.26.0':
    resolution: {integrity: sha512-dYoC0xzcqq8zmNMFoTWidhA7mVd3RDz/nAUn6C8yK/hkKA7bUknYCkhpESGLZfHaGwSKzeXRXKd/o/cgUVM9eA==}
    engines: {node: '>=14.18'}
    peerDependencies:
      react: ^16.14.0 || 17.x || 18.x || 19.x

  '@sentry/types@8.26.0':
    resolution: {integrity: sha512-zKmh6SWsJh630rpt7a9vP4Cm4m1C2gDTUqUiH565CajCL/4cePpNWYrNwalSqsOSL7B9OrczA1+n6a6XvND+ng==}
    engines: {node: '>=14.18'}

  '@sentry/utils@8.26.0':
    resolution: {integrity: sha512-xvlPU9Hd2BlyT+FhWHGNwnxWqdVRk2AHnDtVcW4Ma0Ri5EwS+uy4Jeik5UkSv8C5RVb9VlxFmS8LN3I1MPJsLw==}
    engines: {node: '>=14.18'}

  '@sentry/vite-plugin@2.22.2':
    resolution: {integrity: sha512-LJSNTw75UJq77v2jCan8cRh0w1u6W30jxQsbqF7YyyhhfjPTyFUXYday9RDDe84qDEnspbZmgeTSWTvaTGsBRg==}
    engines: {node: '>= 14'}

  '@tailwindcss/forms@0.5.7':
    resolution: {integrity: sha512-QE7X69iQI+ZXwldE+rzasvbJiyV/ju1FGHH0Qn2W3FKbuYtqp8LKcy6iSw79fVUT5/Vvf+0XgLCeYVG+UV6hOw==}
=======
  '@rtsao/scc@1.1.0':
    resolution: {integrity: sha512-zt6OdqaDoOnJ1ZYsCYGt9YmWzDXl4vQdKTyJev62gFhRGKdx7mcT54V9KIjg+d2wi9EXsPvAPKe7i7WjfVWB8g==}

  '@tailwindcss/forms@0.5.9':
    resolution: {integrity: sha512-tM4XVr2+UVTxXJzey9Twx48c1gcxFStqn1pQz0tRsX8o3DvxhN5oY5pvyAbUx7VTaZxpej4Zzvc6h+1RJBzpIg==}
>>>>>>> bc487f86
    peerDependencies:
      tailwindcss: '>=3.0.0 || >= 3.0.0-alpha.1 || >= 4.0.0-alpha.20'

  '@tauri-apps/api@2.0.2':
    resolution: {integrity: sha512-3wSwmG+1kr6WrgAFKK5ijkNFPp8TT3FLj3YHUb5EwMO+3FxX4uWlfSWkeeBy+Kc1RsKzugtYLuuya+98Flj+3w==}

  '@tauri-apps/cli-darwin-arm64@2.0.2':
    resolution: {integrity: sha512-B+/a8Q6wAqmB4A4HVeK0oQP5TdQGKW60ZLOI9O2ktH2HPr9ETr3XkwXPuJ2uAOuGEgtRZHBgFOIgG000vMnKlg==}
    engines: {node: '>= 10'}
    cpu: [arm64]
    os: [darwin]

  '@tauri-apps/cli-darwin-x64@2.0.2':
    resolution: {integrity: sha512-kaurhn6XT4gAVCPAQSSHl/CHFxTS0ljc47N7iGTSlYJ03sCWPRZeNuVa/bn6rolz9MA2JfnRnFqB1pUL6jzp9Q==}
    engines: {node: '>= 10'}
    cpu: [x64]
    os: [darwin]

  '@tauri-apps/cli-linux-arm-gnueabihf@2.0.2':
    resolution: {integrity: sha512-bVrofjlacMxmGMcqK18iBW05tsZXOd19/MnqruFFcHSVjvkGGIXHMtUbMXnZNXBPkHDsnfytNtkY9SZGfCFaBA==}
    engines: {node: '>= 10'}
    cpu: [arm]
    os: [linux]

  '@tauri-apps/cli-linux-arm64-gnu@2.0.2':
    resolution: {integrity: sha512-7XCBn0TTBVQGnV42dXcbHPLg/9W8kJoVzuliIozvNGyRWxfXqDbQYzpI48HUQG3LgHMabcw8+pVZAfGhevLrCA==}
    engines: {node: '>= 10'}
    cpu: [arm64]
    os: [linux]

  '@tauri-apps/cli-linux-arm64-musl@2.0.2':
    resolution: {integrity: sha512-1xi2SreGVlpAL68MCsDUY63rdItUdPZreXIAcOVqvUehcJRYOa1XGSBhrV0YXRgZeh0AtKC19z6PRzcv4rosZA==}
    engines: {node: '>= 10'}
    cpu: [arm64]
    os: [linux]

  '@tauri-apps/cli-linux-x64-gnu@2.0.2':
    resolution: {integrity: sha512-WVjwYzPWFqZVg1fx6KSU5w47Q0VbMyaCp34qs5EcS8EIU0/RnofdzqUoOYqvgGVgNgoz7Pj5dXK2SkS8BHXMmA==}
    engines: {node: '>= 10'}
    cpu: [x64]
    os: [linux]

  '@tauri-apps/cli-linux-x64-musl@2.0.2':
    resolution: {integrity: sha512-h5miE2mctgaQNn/BbG9o1pnJcrx+VGBi2A6JFqGu934lFgSV5+s28M8Gc8AF2JgFH4hQV4IuMkeSw8Chu5Dodg==}
    engines: {node: '>= 10'}
    cpu: [x64]
    os: [linux]

  '@tauri-apps/cli-win32-arm64-msvc@2.0.2':
    resolution: {integrity: sha512-2b8oO0+dYonahG5PfA/zoq0zlafLclfmXgqoWDZ++UiPtQHJNpNeEQ8GWbSFKGHQ494Jo6jHvazOojGRE1kqAg==}
    engines: {node: '>= 10'}
    cpu: [arm64]
    os: [win32]

  '@tauri-apps/cli-win32-ia32-msvc@2.0.2':
    resolution: {integrity: sha512-axgICLunFi0To3EibdCBgbST5RocsSmtM4c04+CbcX8WQQosJ9ziWlCSrrOTRr+gJERAMSvEyVUS98f6bWMw9A==}
    engines: {node: '>= 10'}
    cpu: [ia32]
    os: [win32]

  '@tauri-apps/cli-win32-x64-msvc@2.0.2':
    resolution: {integrity: sha512-JR17cM6+DyExZRgpXr2/DdqvcFYi/EKvQt8dI5R1/uQoesWd8jeNnrU7c1FG1Zmw9+pTzDztsNqEKsrNq2sNIg==}
    engines: {node: '>= 10'}
    cpu: [x64]
    os: [win32]

  '@tauri-apps/cli@2.0.2':
    resolution: {integrity: sha512-R4ontHZvXORArERAHIidp5zRfZEshZczTiK+poslBv7AGKpQZoMw+E49zns7mOmP64i2Cq9Ci0pJvi4Rm8Okzw==}
    engines: {node: '>= 10'}
    hasBin: true

  '@tauri-apps/plugin-dialog@2.0.0':
    resolution: {integrity: sha512-ApNkejXP2jpPBSifznPPcHTXxu9/YaRW+eJ+8+nYwqp0lLUtebFHG4QhxitM43wwReHE81WAV1DQ/b+2VBftOA==}

  '@tauri-apps/plugin-fs@2.0.0':
    resolution: {integrity: sha512-BNEeQQ5aH8J5SwYuWgRszVyItsmquRuzK2QRkVj8Z0sCsLnSvJFYI3JHRzzr3ltZGq1nMPtblrlZzuKqVzRawA==}

  '@tauri-apps/plugin-os@2.0.0':
    resolution: {integrity: sha512-M7hG/nNyQYTJxVG/UhTKhp9mpXriwWzrs9mqDreB8mIgqA3ek5nHLdwRZJWhkKjZrnDT4v9CpA9BhYeplTlAiA==}

  '@tauri-apps/plugin-shell@2.0.0':
    resolution: {integrity: sha512-OpW2+ycgJLrEoZityWeWYk+6ZWP9VyiAfbO+N/O8VfLkqyOym8kXh7odKDfINx9RAotkSGBtQM4abyKfJDkcUg==}

  '@tauri-apps/plugin-store@2.0.0':
    resolution: {integrity: sha512-l4xsbxAXrKGdBdYNNswrLfcRv3v1kOatdycOcVPYW+jKwkznCr1HEOrPXkPhXsZLSLyYmNXpgfOmdSZNmcykDg==}

  '@tweenjs/tween.js@23.1.3':
    resolution: {integrity: sha512-vJmvvwFxYuGnF2axRtPYocag6Clbb5YS7kLL+SO/TeVFzHqDIWrNKYtcsPMibjDx9O+bu+psAy9NKfWklassUA==}

  '@types/babel__core@7.20.5':
    resolution: {integrity: sha512-qoQprZvz5wQFJwMDqeseRXWv3rqMvhgpbXFfVyWhbx9X47POIA6i/+dXefEmZKoAgOaTdaIgNSMqMIU61yRyzA==}

  '@types/babel__generator@7.6.8':
    resolution: {integrity: sha512-ASsj+tpEDsEiFr1arWrlN6V3mdfjRMZt6LtK/Vp/kreFLnr5QH5+DhvD5nINYZXzwJvXeGq+05iUXcAzVrqWtw==}

  '@types/babel__template@7.4.4':
    resolution: {integrity: sha512-h/NUaSyG5EyxBIp8YRxo4RMe2/qQgvyowRwVMzhYhBCONbW8PUsg4lkFMrhgZhUe5z3L3MiLDuvyJ/CaPa2A8A==}

  '@types/babel__traverse@7.20.6':
    resolution: {integrity: sha512-r1bzfrm0tomOI8g1SzvCaQHo6Lcv6zu0EA+W2kHrt8dyrHQxGzBBL4kdkzIS+jBMV+EYcMAEAqXqYaLJq5rOZg==}

  '@types/debounce@1.2.4':
    resolution: {integrity: sha512-jBqiORIzKDOToaF63Fm//haOCHuwQuLa2202RK4MozpA6lh93eCBc+/8+wZn5OzjJt3ySdc+74SXWXB55Ewtyw==}

  '@types/draco3d@1.4.10':
    resolution: {integrity: sha512-AX22jp8Y7wwaBgAixaSvkoG4M/+PlAcm3Qs4OW8yT9DM4xUpWKeFhLueTAyZF39pviAdcDdeJoACapiAceqNcw==}

  '@types/estree@1.0.6':
    resolution: {integrity: sha512-AYnb1nQyY49te+VRAVgmzfcgjYS91mY5P0TKUDCLEM+gNnA+3T6rWITXRLYCpahpqSQbN5cE+gHpnPyXjHWxcw==}

  '@types/file-saver@2.0.7':
    resolution: {integrity: sha512-dNKVfHd/jk0SkR/exKGj2ggkB45MAkzvWCaqLUUgkyjITkGNzH8H+yUwr+BLJUBjZOe9w8X3wgmXhZDRg1ED6A==}

  '@types/json5@0.0.29':
    resolution: {integrity: sha512-dRLjCWHYg4oaA77cxO64oO+7JwCwnIzkZPdrrC71jQmQtlhM556pwKo5bUzqvZndkVbeFLIIi+9TC40JNF5hNQ==}

  '@types/node@20.14.2':
    resolution: {integrity: sha512-xyu6WAMVwv6AKFLB+e/7ySZVr/0zLCzOa7rSpq6jNwpqOrUbcACDWC+53d4n2QHOnDou0fbIsg8wZu/sxrnI4Q==}

  '@types/offscreencanvas@2019.7.3':
    resolution: {integrity: sha512-ieXiYmgSRXUDeOntE1InxjWyvEelZGP63M+cGuquuRLuIKKT1osnkXjxev9B7d1nXSug5vpunx+gNlbVxMlC9A==}

  '@types/prop-types@15.7.13':
    resolution: {integrity: sha512-hCZTSvwbzWGvhqxp/RqVqwU999pBf2vp7hzIjiYOsl8wqOmUxkQ6ddw1cV3l8811+kdUFus/q4d1Y3E3SyEifA==}

  '@types/react-dom@18.3.0':
    resolution: {integrity: sha512-EhwApuTmMBmXuFOikhQLIBUn6uFg81SwLMOAUgodJF14SOBOCMdU04gDoYi0WOJJHD144TL32z4yDqCW3dnkQg==}

  '@types/react-helmet@6.1.11':
    resolution: {integrity: sha512-0QcdGLddTERotCXo3VFlUSWO3ztraw8nZ6e3zJSgG7apwV5xt+pJUS8ewPBqT4NYB1optGLprNQzFleIY84u/g==}

  '@types/react-modal@3.16.3':
    resolution: {integrity: sha512-xXuGavyEGaFQDgBv4UVm8/ZsG+qxeQ7f77yNrW3n+1J6XAstUy5rYHeIHPh1KzsGc6IkCIdu6lQ2xWzu1jBTLg==}

  '@types/react-reconciler@0.26.7':
    resolution: {integrity: sha512-mBDYl8x+oyPX/VBb3E638N0B7xG+SPk/EAMcVPeexqus/5aTpTphQi0curhhshOqRrc9t6OPoJfEUkbymse/lQ==}

  '@types/react-reconciler@0.28.8':
    resolution: {integrity: sha512-SN9c4kxXZonFhbX4hJrZy37yw9e7EIxcpHCxQv5JUS18wDE5ovkQKlqQEkufdJCCMfuI9BnjUJvhYeJ9x5Ra7g==}

  '@types/react@18.3.11':
    resolution: {integrity: sha512-r6QZ069rFTjrEYgFdOck1gK7FLVsgJE7tTz0pQBczlBNUhBNk0MQH4UbnFSwjpQLMkLzgqvBBa+qGpLje16eTQ==}

  '@types/semver@7.5.8':
    resolution: {integrity: sha512-I8EUhyrgfLrcTkzV3TSsGyl1tSuPrEDzr0yd5m90UgNxQkyDXULk3b6MlQqTCpZpNtWe1K0hzclnZkTcLBe2UQ==}

  '@types/stats.js@0.17.3':
    resolution: {integrity: sha512-pXNfAD3KHOdif9EQXZ9deK82HVNaXP5ZIF5RP2QG6OQFNTaY2YIetfrE9t528vEreGQvEPRDDc8muaoYeK0SxQ==}

  '@types/three@0.163.0':
    resolution: {integrity: sha512-uIdDhsXRpQiBUkflBS/i1l3JX14fW6Ot9csed60nfbZNXHDTRsnV2xnTVwXcgbvTiboAR4IW+t+lTL5f1rqIqA==}

  '@types/webxr@0.5.20':
    resolution: {integrity: sha512-JGpU6qiIJQKUuVSKx1GtQnHJGxRjtfGIhzO2ilq43VZZS//f1h1Sgexbdk+Lq+7569a6EYhOWrUpIruR/1Enmg==}

  '@typescript-eslint/eslint-plugin@7.18.0':
    resolution: {integrity: sha512-94EQTWZ40mzBc42ATNIBimBEDltSJ9RQHCC8vc/PDbxi4k8dVwUAv4o98dk50M1zB+JGFxp43FP7f8+FP8R6Sw==}
    engines: {node: ^18.18.0 || >=20.0.0}
    peerDependencies:
      '@typescript-eslint/parser': ^7.0.0
      eslint: ^8.56.0
      typescript: '*'
    peerDependenciesMeta:
      typescript:
        optional: true

  '@typescript-eslint/parser@7.18.0':
    resolution: {integrity: sha512-4Z+L8I2OqhZV8qA132M4wNL30ypZGYOQVBfMgxDH/K5UX0PNqTu1c6za9ST5r9+tavvHiTWmBnKzpCJ/GlVFtg==}
    engines: {node: ^18.18.0 || >=20.0.0}
    peerDependencies:
      eslint: ^8.56.0
      typescript: '*'
    peerDependenciesMeta:
      typescript:
        optional: true

  '@typescript-eslint/scope-manager@7.18.0':
    resolution: {integrity: sha512-jjhdIE/FPF2B7Z1uzc6i3oWKbGcHb87Qw7AWj6jmEqNOfDFbJWtjt/XfwCpvNkpGWlcJaog5vTR+VV8+w9JflA==}
    engines: {node: ^18.18.0 || >=20.0.0}

  '@typescript-eslint/type-utils@7.18.0':
    resolution: {integrity: sha512-XL0FJXuCLaDuX2sYqZUUSOJ2sG5/i1AAze+axqmLnSkNEVMVYLF+cbwlB2w8D1tinFuSikHmFta+P+HOofrLeA==}
    engines: {node: ^18.18.0 || >=20.0.0}
    peerDependencies:
      eslint: ^8.56.0
      typescript: '*'
    peerDependenciesMeta:
      typescript:
        optional: true

  '@typescript-eslint/types@7.18.0':
    resolution: {integrity: sha512-iZqi+Ds1y4EDYUtlOOC+aUmxnE9xS/yCigkjA7XpTKV6nCBd3Hp/PRGGmdwnfkV2ThMyYldP1wRpm/id99spTQ==}
    engines: {node: ^18.18.0 || >=20.0.0}

  '@typescript-eslint/typescript-estree@7.18.0':
    resolution: {integrity: sha512-aP1v/BSPnnyhMHts8cf1qQ6Q1IFwwRvAQGRvBFkWlo3/lH29OXA3Pts+c10nxRxIBrDnoMqzhgdwVe5f2D6OzA==}
    engines: {node: ^18.18.0 || >=20.0.0}
    peerDependencies:
      typescript: '*'
    peerDependenciesMeta:
      typescript:
        optional: true

  '@typescript-eslint/utils@7.18.0':
    resolution: {integrity: sha512-kK0/rNa2j74XuHVcoCZxdFBMF+aq/vH83CXAOHieC+2Gis4mF8jJXT5eAfyD3K0sAxtPuwxaIOIOvhwzVDt/kw==}
    engines: {node: ^18.18.0 || >=20.0.0}
    peerDependencies:
      eslint: ^8.56.0

  '@typescript-eslint/visitor-keys@7.18.0':
    resolution: {integrity: sha512-cDF0/Gf81QpY3xYyJKDV14Zwdmid5+uuENhjH2EqFaF0ni+yAyq/LzMaIJdhNJXZI7uLzwIlA+V7oWoyn6Curg==}
    engines: {node: ^18.18.0 || >=20.0.0}

  '@ungap/structured-clone@1.2.0':
    resolution: {integrity: sha512-zuVdFrMJiuCDQUMCzQaD6KL28MjnqqN8XnAqiEq9PNm/hCPTSGfrXCOfwj1ow4LFb/tNymJPwsNbVePc1xFqrQ==}

  '@use-gesture/core@10.3.1':
    resolution: {integrity: sha512-WcINiDt8WjqBdUXye25anHiNxPc0VOrlT8F6LLkU6cycrOGUDyY/yyFmsg3k8i5OLvv25llc0QC45GhR/C8llw==}

  '@use-gesture/react@10.3.1':
    resolution: {integrity: sha512-Yy19y6O2GJq8f7CHf7L0nxL8bf4PZCPaVOCgJrusOeFHY1LvHgYXnmnXg6N5iwAnbgbZCDjo60SiM6IPJi9C5g==}
    peerDependencies:
      react: '>= 16.8.0'

  '@vitejs/plugin-react@4.3.2':
    resolution: {integrity: sha512-hieu+o05v4glEBucTcKMK3dlES0OeJlD9YVOAPraVMOInBCwzumaIFiUjr4bHK7NPgnAHgiskUoceKercrN8vg==}
    engines: {node: ^14.18.0 || >=16.0.0}
    peerDependencies:
      vite: ^4.2.0 || ^5.0.0

  acorn-jsx@5.3.2:
    resolution: {integrity: sha512-rq9s+JNhf0IChjtDXxllJ7g41oZk5SlXtp0LHwyA5cejwn7vKmKp4pPri6YEePv2PU65sAsegbXtIinmDFDXgQ==}
    peerDependencies:
      acorn: ^6.0.0 || ^7.0.0 || ^8.0.0

  acorn@8.12.1:
    resolution: {integrity: sha512-tcpGyI9zbizT9JbV6oYE477V6mTlXvvi0T0G3SNIYE2apm/G5huBa1+K89VGeovbg+jycCrfhl3ADxErOuO6Jg==}
    engines: {node: '>=0.4.0'}
    hasBin: true

  agent-base@6.0.2:
    resolution: {integrity: sha512-RZNwNclF7+MS/8bDg70amg32dyeZGZxiDuQmZxKLAlQjr3jGyLx+4Kkk58UO7D2QdgFIQCovuSuZESne6RG6XQ==}
    engines: {node: '>= 6.0.0'}

  ajv@6.12.6:
    resolution: {integrity: sha512-j3fVLgvTo527anyYyJOGTYJbG+vnnQYvE0m5mmkc1TK+nxAppkCLMIL0aZ4dblVCNoGShhm+kzE4ZUykBoMg4g==}

  ansi-escapes@7.0.0:
    resolution: {integrity: sha512-GdYO7a61mR0fOlAsvC9/rIHf7L96sBc6dEWzeOu+KAea5bZyQRPIpojrVoI4AXGJS/ycu/fBTdLrUkA4ODrvjw==}
    engines: {node: '>=18'}

  ansi-regex@5.0.1:
    resolution: {integrity: sha512-quJQXlTSUGL2LH9SUXo8VwsY4soanhgo6LNSm84E1LBcE8s3O0wpdiRzyR9z/ZZJMlMWv37qOOb9pdJlMUEKFQ==}
    engines: {node: '>=8'}

  ansi-regex@6.0.1:
    resolution: {integrity: sha512-n5M855fKb2SsfMIiFFoVrABHJC8QtHwVx+mHWP3QcEqBHYienj5dHSgjbxtC0WEZXYt4wcD6zrQElDPhFuZgfA==}
    engines: {node: '>=12'}

  ansi-styles@3.2.1:
    resolution: {integrity: sha512-VT0ZI6kZRdTh8YyJw3SMbYm/u+NqfsAxEpWO0Pf9sq8/e94WxxOpPKx9FR1FlyCtOVDNOQ+8ntlqFxiRc+r5qA==}
    engines: {node: '>=4'}

  ansi-styles@4.3.0:
    resolution: {integrity: sha512-zbB9rCJAT1rbjiVDb2hqKFHNYLxgtk8NURxZ3IZwD3F6NtxbXZQCnnSi1Lkx+IDohdPlFp222wVALIheZJQSEg==}
    engines: {node: '>=8'}

  ansi-styles@6.2.1:
    resolution: {integrity: sha512-bN798gFfQX+viw3R7yrGWRqnrN2oRkEkUjjl4JNn4E8GxxbjtG3FbrEIIY3l8/hrwUwIeCZvi4QuOTP4MErVug==}
    engines: {node: '>=12'}

  any-promise@1.3.0:
    resolution: {integrity: sha512-7UvmKalWRt1wgjL1RrGxoSJW/0QZFIegpeGvZG9kjp8vrRu55XTHbwnqq2GpXm9uLbcuhxm3IqX9OB4MZR1b2A==}

  anymatch@3.1.3:
    resolution: {integrity: sha512-KMReFUr0B4t+D+OBkjR3KYqvocp2XaSzO55UcB6mgQMd3KbcE+mWTyvVV7D/zsdEbNnV6acZUutkiHQXvTr1Rw==}
    engines: {node: '>= 8'}

  arg@4.1.3:
    resolution: {integrity: sha512-58S9QDqG0Xx27YwPSt9fJxivjYl432YCwfDMfZ+71RAqUrZef7LrKQZ3LHLOwCS4FLNBplP533Zx895SeOCHvA==}

  arg@5.0.2:
    resolution: {integrity: sha512-PYjyFOLKQ9y57JvQ6QLo8dAgNqswh8M1RMJYdQduT6xbWSgK36P/Z/v+p888pM69jMMfS8Xd8F6I1kQ/I9HUGg==}

  argparse@2.0.1:
    resolution: {integrity: sha512-8+9WqebbFzpX9OR+Wa6O29asIogeRMzcGtAINdpMHHyAg10f05aSFVBbcEqGf/PXw1EjAZ+q2/bEBg3DvurK3Q==}

  aria-query@5.1.3:
    resolution: {integrity: sha512-R5iJ5lkuHybztUfuOAznmboyjWq8O6sqNqtK7CLOqdydi54VNbORp49mb14KbWgG1QD3JFO9hJdZ+y4KutfdOQ==}

  array-buffer-byte-length@1.0.0:
    resolution: {integrity: sha512-LPuwb2P+NrQw3XhxGc36+XSvuBPopovXYTR9Ew++Du9Yb/bx5AzBfrIsBoj0EZUifjQU+sHL21sseZ3jerWO/A==}

  array-buffer-byte-length@1.0.1:
    resolution: {integrity: sha512-ahC5W1xgou+KTXix4sAO8Ki12Q+jf4i0+tmk3sC+zgcynshkHxzpXdImBehiUYKKKDwvfFiJl1tZt6ewscS1Mg==}
    engines: {node: '>= 0.4'}

  array-find-index@1.0.2:
    resolution: {integrity: sha512-M1HQyIXcBGtVywBt8WVdim+lrNaK7VHp99Qt5pSNziXznKHViIBbXWtfRTpEFpF/c4FdfxNAsCCwPp5phBYJtw==}
    engines: {node: '>=0.10.0'}

  array-includes@3.1.8:
    resolution: {integrity: sha512-itaWrbYbqpGXkGhZPGUulwnhVf5Hpy1xiCFsGqyIGglbBxmG5vSjxQen3/WGOjPpNEv1RtBLKxbmVXm8HpJStQ==}
    engines: {node: '>= 0.4'}

  array-union@2.1.0:
    resolution: {integrity: sha512-HGyxoOTYUyCM6stUe6EJgnd4EoewAI7zMdfqO+kGjnlZmBDz/cR5pf8r/cR4Wq60sL/p0IkcjUEEPwS3GFrIyw==}
    engines: {node: '>=8'}

  array.prototype.findlast@1.2.5:
    resolution: {integrity: sha512-CVvd6FHg1Z3POpBLxO6E6zr+rSKEQ9L6rZHAaY7lLfhKsWYUBBOuMs0e9o24oopj6H+geRCX0YJ+TJLBK2eHyQ==}
    engines: {node: '>= 0.4'}

  array.prototype.findlastindex@1.2.5:
    resolution: {integrity: sha512-zfETvRFA8o7EiNn++N5f/kaCw221hrpGsDmcpndVupkPzEc1Wuf3VgC0qby1BbHs7f5DVYjgtEU2LLh5bqeGfQ==}
    engines: {node: '>= 0.4'}

  array.prototype.flat@1.3.2:
    resolution: {integrity: sha512-djYB+Zx2vLewY8RWlNCUdHjDXs2XOgm602S9E7P/UpHgfeHL00cRiIF+IN/G/aUJ7kGPb6yO/ErDI5V2s8iycA==}
    engines: {node: '>= 0.4'}

  array.prototype.flatmap@1.3.2:
    resolution: {integrity: sha512-Ewyx0c9PmpcsByhSW4r+9zDU7sGjFc86qf/kKtuSCRdhfbk0SNLLkaT5qvcHnRGgc5NP/ly/y+qkXkqONX54CQ==}
    engines: {node: '>= 0.4'}

  array.prototype.tosorted@1.1.4:
    resolution: {integrity: sha512-p6Fx8B7b7ZhL/gmUsAy0D15WhvDccw3mnGNbZpi3pmeJdxtWsj2jEaI4Y6oo3XiHfzuSgPwKc04MYt6KgvC/wA==}
    engines: {node: '>= 0.4'}

  arraybuffer.prototype.slice@1.0.3:
    resolution: {integrity: sha512-bMxMKAjg13EBSVscxTaYA4mRc5t1UAXa2kXiGTNfZ079HIWXEkKmkgFrh/nJqamaLSrXO5H4WFFkPEaLJWbs3A==}
    engines: {node: '>= 0.4'}

  ast-types-flow@0.0.8:
    resolution: {integrity: sha512-OH/2E5Fg20h2aPrbe+QL8JZQFko0YZaF+j4mnQ7BGhfavO7OpSLa8a0y9sBwomHdSbkhTS8TQNayBfnW5DwbvQ==}

  autoprefixer@10.4.20:
    resolution: {integrity: sha512-XY25y5xSv/wEoqzDyXXME4AFfkZI0P23z6Fs3YgymDnKJkCGOnkL0iTxCa85UTqaSgfcqyf3UA6+c7wUvx/16g==}
    engines: {node: ^10 || ^12 || >=14}
    hasBin: true
    peerDependencies:
      postcss: ^8.1.0

  available-typed-arrays@1.0.5:
    resolution: {integrity: sha512-DMD0KiN46eipeziST1LPP/STfDU0sufISXmjSgvVsoU2tqxctQeASejWcfNtxYKqETM1UxQ8sp2OrSBWpHY6sw==}
    engines: {node: '>= 0.4'}

  available-typed-arrays@1.0.7:
    resolution: {integrity: sha512-wvUjBtSGN7+7SjNpq/9M2Tg350UZD3q62IFZLbRAR1bSMlCo1ZaeW+BJ+D090e4hIIZLBcTDWe4Mh4jvUDajzQ==}
    engines: {node: '>= 0.4'}

  axe-core@4.10.0:
    resolution: {integrity: sha512-Mr2ZakwQ7XUAjp7pAwQWRhhK8mQQ6JAaNWSjmjxil0R8BPioMtQsTLOolGYkji1rcL++3dCqZA3zWqpT+9Ew6g==}
    engines: {node: '>=4'}

  axobject-query@4.1.0:
    resolution: {integrity: sha512-qIj0G9wZbMGNLjLmg1PT6v2mE9AH2zlnADJD/2tC6E00hgmhUOfEB6greHPAfLRSufHqROIUTkw6E+M3lH0PTQ==}
    engines: {node: '>= 0.4'}

  babel-plugin-add-module-exports@1.0.4:
    resolution: {integrity: sha512-g+8yxHUZ60RcyaUpfNzy56OtWW+x9cyEe9j+CranqLiqbju2yf/Cy6ZtYK40EZxtrdHllzlVZgLmcOUCTlJ7Jg==}

  babel-plugin-module-resolver@5.0.2:
    resolution: {integrity: sha512-9KtaCazHee2xc0ibfqsDeamwDps6FZNo5S0Q81dUqEuFzVwPhcT4J5jOqIVvgCA3Q/wO9hKYxN/Ds3tIsp5ygg==}

  balanced-match@1.0.2:
    resolution: {integrity: sha512-3oSeUO0TMV67hN1AmbXsK4yaqU7tjiHlbxRDZOpH0KW9+CeX4bRAaX0Anxt0tx2MrpRpWwQaPwIlISEJhYU5Pw==}

  base64-js@1.5.1:
    resolution: {integrity: sha512-AKpaYlHn8t4SVbOHCy+b5+KKgvR4vrsD8vbvrbiQJps7fKDTkjkDry6ji0rUJjC0kzbNePLwzxq8iypo41qeWA==}

  bidi-js@1.0.3:
    resolution: {integrity: sha512-RKshQI1R3YQ+n9YJz2QQ147P66ELpa1FQEg20Dk8oW9t2KgLbpDLLp9aGZ7y8WHSshDknG0bknqGw5/tyCs5tw==}

  binary-extensions@2.3.0:
    resolution: {integrity: sha512-Ceh+7ox5qe7LJuLHoY0feh3pHuUDHAcRUeyL2VYghZwfpkNIy/+8Ocg0a3UuSoYzavmylwuLWQOf3hl0jjMMIw==}
    engines: {node: '>=8'}

  brace-expansion@1.1.11:
    resolution: {integrity: sha512-iCuPHDFgrHX7H2vEI/5xpz07zSHB00TpugqhmYtVmMO6518mCuRMoOYFldEBl0g187ufozdaHgWKcYFb61qGiA==}

  brace-expansion@2.0.1:
    resolution: {integrity: sha512-XnAIvQ8eM+kC6aULx6wuQiwVsnzsi9d3WxzV3FpWTGA19F621kwdbsAcFKXgKUHZWsy+mY6iL1sHTxWEFCytDA==}

  braces@3.0.3:
    resolution: {integrity: sha512-yQbXgO/OSZVD2IsiLlro+7Hf6Q18EJrKSEsdoMzKePKXct3gvD8oLcOQdIzGupr5Fj+EDe8gO/lxc1BzfMpxvA==}
    engines: {node: '>=8'}

  browser-fs-access@0.35.0:
    resolution: {integrity: sha512-sLoadumpRfsjprP8XzVjpQc0jK8yqHBx0PtUTGYj2fftT+P/t+uyDAQdMgGAPKD011in/O+YYGh7fIs0oG/viw==}

  browserslist@4.24.0:
    resolution: {integrity: sha512-Rmb62sR1Zpjql25eSanFGEhAxcFwfA1K0GuQcLoaJBAcENegrQut3hYdhXFF1obQfiDyqIW/cLM5HSJ/9k884A==}
    engines: {node: ^6 || ^7 || ^8 || ^9 || ^10 || ^11 || ^12 || >=13.7}
    hasBin: true

  buffer-from@1.1.2:
    resolution: {integrity: sha512-E+XQCRwSbaaiChtv6k6Dwgc+bx+Bs6vuKJHHl5kox/BaKbhiXzqQOwK4cO22yElGp2OCmjwVhT3HmxgyPGnJfQ==}

  buffer@6.0.3:
    resolution: {integrity: sha512-FTiCpNxtwiZZHEZbcbTIcZjERVICn9yq/pDFkTl95/AxzD1naBctN7YO68riM/gLSDY7sdrMby8hofADYuuqOA==}

  cached-iterable@0.3.0:
    resolution: {integrity: sha512-MDqM6TpBVebZD4UDtmlFp8EjVtRcsB6xt9aRdWymjk0fWVUUGgmt/V7o0H0gkI2Tkvv8B0ucjidZm4mLosdlWw==}
    engines: {node: '>=8.9.0'}

  call-bind@1.0.2:
    resolution: {integrity: sha512-7O+FbCihrB5WGbFYesctwmTKae6rOiIzmz1icreWJ+0aA7LJfuqhEso2T9ncpcFtzMQtzXf2QGGueWJGTYsqrA==}

  call-bind@1.0.7:
    resolution: {integrity: sha512-GHTSNSYICQ7scH7sZ+M2rFopRoLh8t2bLSW6BbgrtLsahOIB5iyAVJf9GjWK3cYTDaMj4XdBpM1cA6pIS0Kv2w==}
    engines: {node: '>= 0.4'}

  callsites@3.1.0:
    resolution: {integrity: sha512-P8BjAsXvZS+VIDUI11hHCQEv74YT67YUi5JJFNWIqL235sBmjX4+qx9Muvls5ivyNENctx46xQLQ3aTuE7ssaQ==}
    engines: {node: '>=6'}

  camelcase-css@2.0.1:
    resolution: {integrity: sha512-QOSvevhslijgYwRx6Rv7zKdMF8lbRmx+uQGx2+vDc+KI/eBnsy9kit5aj23AgGu3pa4t9AgwbnXWqS+iOY+2aA==}
    engines: {node: '>= 6'}

  camera-controls@2.9.0:
    resolution: {integrity: sha512-TpCujnP0vqPppTXXJRYpvIy0xq9Tro6jQf2iYUxlDpPCNxkvE/XGaTuwIxnhINOkVP/ob2CRYXtY3iVYXeMEzA==}
    peerDependencies:
      three: '>=0.126.1'

  caniuse-lite@1.0.30001667:
    resolution: {integrity: sha512-7LTwJjcRkzKFmtqGsibMeuXmvFDfZq/nzIjnmgCGzKKRVzjD72selLDK1oPF/Oxzmt4fNcPvTDvGqSDG4tCALw==}

  chalk@2.4.2:
    resolution: {integrity: sha512-Mti+f9lpJNcwF4tWV8/OrTTtF1gZi+f8FqlyAdouralcFWFQWF2+NgCHShjkCb+IFBLq9buZwE1xckQU4peSuQ==}
    engines: {node: '>=4'}

  chalk@4.1.2:
    resolution: {integrity: sha512-oKnbhFyRIXpUuez8iBMmyEa4nbj4IOQyuhc/wy9kY7/WVPcwIO9VA668Pu8RkO7+0G76SLROeyw9CpQ061i4mA==}
    engines: {node: '>=10'}

  chalk@5.3.0:
    resolution: {integrity: sha512-dLitG79d+GV1Nb/VYcCDFivJeK1hiukt9QjRNVOsUtTy1rR1YJsmpGGTZ3qJos+uw7WmWF4wUwBd9jxjocFC2w==}
    engines: {node: ^12.17.0 || ^14.13 || >=16.0.0}

  chokidar@3.6.0:
    resolution: {integrity: sha512-7VT13fmjotKpGipCW9JEQAusEPE+Ei8nl6/g4FBAmIm0GOOLMua9NDDo/DWp0ZAxCr3cPq5ZpBqmPAQgDda2Pw==}
    engines: {node: '>= 8.10.0'}

  chokidar@4.0.1:
    resolution: {integrity: sha512-n8enUVCED/KVRQlab1hr3MVpcVMvxtZjmEa956u+4YijlmQED223XMSYj2tLuKvr4jcCTzNNMpQDUer72MMmzA==}
    engines: {node: '>= 14.16.0'}

  classnames@2.5.1:
    resolution: {integrity: sha512-saHYOzhIQs6wy2sVxTM6bUDsQO4F50V9RQ22qBpEdCW+I+/Wmke2HOl6lS6dTpdxVhb88/I6+Hs+438c3lfUow==}

  cli-cursor@5.0.0:
    resolution: {integrity: sha512-aCj4O5wKyszjMmDT4tZj93kxyydN/K5zPWSCe6/0AV/AA1pqe5ZBIw0a2ZfPQV7lL5/yb5HsUreJ6UFAF1tEQw==}
    engines: {node: '>=18'}

  cli-truncate@4.0.0:
    resolution: {integrity: sha512-nPdaFdQ0h/GEigbPClz11D0v/ZJEwxmeVZGeMo3Z5StPtUTkA9o1lD6QwoirYiSDzbcwn2XcjwmCp68W1IS4TA==}
    engines: {node: '>=18'}

  cliui@7.0.4:
    resolution: {integrity: sha512-OcRE68cOsVMXp1Yvonl/fzkQOyjLSu/8bhPDfQt0e0/Eb283TKP20Fs2MqoPsr9SwA595rRCA+QMzYc9nBP+JQ==}

  cliui@8.0.1:
    resolution: {integrity: sha512-BSeNnyus75C4//NQ9gQt1/csTXyo/8Sb+afLAkzAptFuMsod9HFokGNudZpi/oQV73hnVK+sR+5PVRMd+Dr7YQ==}
    engines: {node: '>=12'}

  color-convert@1.9.3:
    resolution: {integrity: sha512-QfAUtd+vFdAtFQcC8CCyYt1fYWxSqAiK2cSD6zDB8N3cpsEBAvRxp9zOGg6G/SHHJYAT88/az/IuDGALsNVbGg==}

  color-convert@2.0.1:
    resolution: {integrity: sha512-RRECPsj7iu/xb5oKYcsFHSppFNnsj/52OVTRKb4zP5onXwVF3zVmmToNcOfGC+CRDpfK/U584fMg38ZHCaElKQ==}
    engines: {node: '>=7.0.0'}

  color-name@1.1.3:
    resolution: {integrity: sha512-72fSenhMw2HZMTVHeCA9KCmpEIbzWiQsjN+BHcBbS9vr1mtt+vJjPdksIBNUmKAW8TFUDPJK5SUU3QhE9NEXDw==}

  color-name@1.1.4:
    resolution: {integrity: sha512-dOy+3AuW3a2wNbZHIuMZpTcgjGuLU/uBL/ubcZF9OXbDo8ff4O8yVp5Bf0efS8uEoYo5q4Fx7dY9OgQGXgAsQA==}

  colorette@2.0.20:
    resolution: {integrity: sha512-IfEDxwoWIjkeXL1eXcDiow4UbKjhLdq6/EuSVR9GMN7KVH3r9gQ83e73hsz1Nd1T3ijd5xv1wcWRYO+D6kCI2w==}

  commander@12.1.0:
    resolution: {integrity: sha512-Vw8qHK3bZM9y/P10u3Vib8o/DdkvA2OtPtZvD871QKjy74Wj1WSKFILMPRPSdUSx5RFK1arlJzEtA4PkFgnbuA==}
    engines: {node: '>=18'}

  commander@2.20.3:
    resolution: {integrity: sha512-GpVkmM8vF2vQUkj2LvZmD35JxeJOLCwJ9cUkugyk2nuhbv3+mJvpLYYt+0+USMxE+oj+ey/lJEnhZw75x/OMcQ==}

  commander@4.1.1:
    resolution: {integrity: sha512-NOKm8xhkzAjzFx8B2v5OAHT+u5pRQc2UCa2Vq9jYL/31o2wi9mxBA7LIFs3sV5VSC49z6pEhfbMULvShKj26WA==}
    engines: {node: '>= 6'}

  concat-map@0.0.1:
    resolution: {integrity: sha512-/Srv4dswyQNBfohGpz9o6Yb3Gz3SrUDqBH5rTuhGR7ahtlbYKnVxw2bCFMRljaA7EXHaXZ8wsHdodFvbkhKmqg==}

  confusing-browser-globals@1.0.11:
    resolution: {integrity: sha512-JsPKdmh8ZkmnHxDk55FZ1TqVLvEQTvoByJZRN9jzI0UjxK/QgAmsphz7PGtqgPieQZ/CQcHWXCR7ATDNhGe+YA==}

  convert-source-map@2.0.0:
    resolution: {integrity: sha512-Kvp459HrV2FEJ1CAsi1Ku+MY3kasH19TFykTz2xWmMeq6bk2NU3XXvfJ+Q61m0xktWwt+1HSYf3JZsTms3aRJg==}

  create-require@1.1.1:
    resolution: {integrity: sha512-dcKFX3jn0MpIaXjisoRvexIJVEKzaq7z2rZKxf+MSr9TkdmHmsU4m2lcLojrj/FHl8mk5VxMmYA+ftRkP/3oKQ==}

  cross-env@7.0.3:
    resolution: {integrity: sha512-+/HKd6EgcQCJGh2PSjZuUitQBQynKor4wrFbRg4DtAgS1aWO+gU52xpH7M9ScGgXSYmAVS9bIJ8EzuaGw0oNAw==}
    engines: {node: '>=10.14', npm: '>=6', yarn: '>=1'}
    hasBin: true

  cross-spawn@7.0.3:
    resolution: {integrity: sha512-iRDPJKUPVEND7dHPO8rkbOnPpyDygcDFtWjpeWNCgy8WP2rXcxXL8TskReQl6OrB2G7+UJrags1q15Fudc7G6w==}
    engines: {node: '>= 8'}

  css-mediaquery@0.1.2:
    resolution: {integrity: sha512-COtn4EROW5dBGlE/4PiKnh6rZpAPxDeFLaEEwt4i10jpDMFt2EhQGS79QmmrO+iKCHv0PU/HrOWEhijFd1x99Q==}

  cssesc@3.0.0:
    resolution: {integrity: sha512-/Tb/JcjK111nNScGob5MNtsntNM1aCNUDipB/TkwZFhyDrrE47SOx/18wF2bbjgc3ZzCSKW1T5nt5EbFoAz/Vg==}
    engines: {node: '>=4'}
    hasBin: true

  csstype@3.1.3:
    resolution: {integrity: sha512-M1uQkMl8rQK/szD0LNhtqxIPLpimGm8sOBwU7lLnCpSbTyY3yeU1Vc7l4KT5zT4s/yOxHH5O7tIuuLOCnLADRw==}

  damerau-levenshtein@1.0.8:
    resolution: {integrity: sha512-sdQSFB7+llfUcQHUQO3+B8ERRj0Oa4w9POWMI/puGtuf7gFywGmkaLCElnudfTiKZV+NvHqL0ifzdrI8Ro7ESA==}

  data-view-buffer@1.0.1:
    resolution: {integrity: sha512-0lht7OugA5x3iJLOWFhWK/5ehONdprk0ISXqVFn/NFrDu+cuc8iADFrGQz5BnRK7LLU3JmkbXSxaqX+/mXYtUA==}
    engines: {node: '>= 0.4'}

  data-view-byte-length@1.0.1:
    resolution: {integrity: sha512-4J7wRJD3ABAzr8wP+OcIcqq2dlUKp4DVflx++hs5h5ZKydWMI6/D/fAot+yh6g2tHh8fLFTvNOaVN357NvSrOQ==}
    engines: {node: '>= 0.4'}

  data-view-byte-offset@1.0.0:
    resolution: {integrity: sha512-t/Ygsytq+R995EJ5PZlD4Cu56sWa8InXySaViRzw9apusqsOO2bQP+SbYzAhR0pFKoB+43lYy8rWban9JSuXnA==}
    engines: {node: '>= 0.4'}

  debounce@1.2.1:
    resolution: {integrity: sha512-XRRe6Glud4rd/ZGQfiV1ruXSfbvfJedlV9Y6zOlP+2K04vBYiJEte6stfFkCP03aMnY5tsipamumUjL14fofug==}

  debug@3.2.7:
    resolution: {integrity: sha512-CFjzYYAi4ThfiQvizrFQevTTXHtnCqWfe7x1AhgEscTz6ZbLbfoLRLPugTQyBth6f8ZERVUSyWHFD/7Wu4t1XQ==}
    peerDependencies:
      supports-color: '*'
    peerDependenciesMeta:
      supports-color:
        optional: true

  debug@4.3.7:
    resolution: {integrity: sha512-Er2nc/H7RrMXZBFCEim6TCmMk02Z8vLC2Rbi1KEBggpo0fS6l0S1nnapwmIi3yW/+GOJap1Krg4w0Hg80oCqgQ==}
    engines: {node: '>=6.0'}
    peerDependencies:
      supports-color: '*'
    peerDependenciesMeta:
      supports-color:
        optional: true

  deep-equal@2.2.2:
    resolution: {integrity: sha512-xjVyBf0w5vH0I42jdAZzOKVldmPgSulmiyPRywoyq7HXC9qdgo17kxJE+rdnif5Tz6+pIrpJI8dCpMNLIGkUiA==}

  deep-equal@2.2.3:
    resolution: {integrity: sha512-ZIwpnevOurS8bpT4192sqAowWM76JDKSHYzMLty3BZGSswgq6pBaH3DhCSW5xVAZICZyKdOBPjwww5wfgT/6PA==}
    engines: {node: '>= 0.4'}

  deep-is@0.1.4:
    resolution: {integrity: sha512-oIPzksmTg4/MriiaYGO+okXDT7ztn/w3Eptv/+gSIdMdKsJo0u4CfYNFJPy+4SKMuCqGw2wxnA+URMg3t8a/bQ==}

  deepmerge@4.3.1:
    resolution: {integrity: sha512-3sUqbMEc77XqpdNO7FRyRog+eW3ph+GYCbj+rK+uYyRMuwsVy0rMiVtPn+QJlKFvWP/1PYpapqYn0Me2knFn+A==}
    engines: {node: '>=0.10.0'}

  define-data-property@1.1.4:
    resolution: {integrity: sha512-rBMvIzlpA8v6E+SJZoo++HAYqsLrkg7MSfIinMPFhmkorw7X+dOXVJQs+QT69zGkzMyfDnIMN2Wid1+NbL3T+A==}
    engines: {node: '>= 0.4'}

  define-lazy-prop@2.0.0:
    resolution: {integrity: sha512-Ds09qNh8yw3khSjiJjiUInaGX9xlqZDY7JVryGxdxV7NPeuqQfplOpQ66yJFZut3jLa5zOwkXw1g9EI2uKh4Og==}
    engines: {node: '>=8'}

  define-properties@1.2.1:
    resolution: {integrity: sha512-8QmQKqEASLd5nx0U1B1okLElbUuuttJ/AnYmRXbbbGDWh6uS208EjD4Xqq/I9wK7u0v6O08XhTWnt5XtEbR6Dg==}
    engines: {node: '>= 0.4'}

  delay@5.0.0:
    resolution: {integrity: sha512-ReEBKkIfe4ya47wlPYf/gu5ib6yUG0/Aez0JQZQz94kiWtRQvZIQbTiehsnwHvLSWJnQdhVeqYue7Id1dKr0qw==}
    engines: {node: '>=10'}

  detect-gpu@5.0.51:
    resolution: {integrity: sha512-7P+5KDthVGXXWS06EuqBIq7YBijxfaNfm+BSFNTRAkZP26J97ASssh5KoR53diWNcBNOEb1ILfdsz2pzesSgYw==}

  didyoumean@1.2.2:
    resolution: {integrity: sha512-gxtyfqMg7GKyhQmb056K7M3xszy/myH8w+B4RT+QXBQsvAOdc3XymqDDPHx1BgPgsdAA5SIifona89YtRATDzw==}

  diff@4.0.2:
    resolution: {integrity: sha512-58lmxKSA4BNyLz+HHMUzlOEpg09FV+ev6ZMe3vJihgdxzgcwZ8VoEEPmALCZG9LmqfVoNMMKpttIYTVG6uDY7A==}
    engines: {node: '>=0.3.1'}

  dir-glob@3.0.1:
    resolution: {integrity: sha512-WkrWp9GR4KXfKGYzOLmTuGVi1UWFfws377n9cc55/tb6DuqyF6pcQ5AbiHEshaDpY9v6oaSr2XCDidGmMwdzIA==}
    engines: {node: '>=8'}

  dlv@1.1.3:
    resolution: {integrity: sha512-+HlytyjlPKnIG8XuRG8WvmBP8xs8P71y+SKKS6ZXWoEgLuePxtDoUEiH7WkdePWrQ5JBpE6aoVqfZfJUQkjXwA==}

  doctrine@2.1.0:
    resolution: {integrity: sha512-35mSku4ZXK0vfCuHEDAwt55dg2jNajHZ1odvF+8SSr82EsZY4QmXfuWso8oEd8zRhVObSN18aM0CjSdoBX7zIw==}
    engines: {node: '>=0.10.0'}

  doctrine@3.0.0:
    resolution: {integrity: sha512-yS+Q5i3hBf7GBkd4KG8a7eBNNWNGLTaEwwYWUijIYM7zrlYDM0BFXHjjPWlWZ1Rg7UaddZeIDmi9jF3HmqiQ2w==}
    engines: {node: '>=6.0.0'}

  dotenv@16.4.5:
    resolution: {integrity: sha512-ZmdL2rui+eB2YwhsWzjInR8LldtZHGDoQ1ugH85ppHKwpUHL7j7rN0Ti9NCnGiQbhaZ11FpR+7ao1dNsmduNUg==}
    engines: {node: '>=12'}

  draco3d@1.5.7:
    resolution: {integrity: sha512-m6WCKt/erDXcw+70IJXnG7M3awwQPAsZvJGX5zY7beBqpELw6RDGkYVU0W43AFxye4pDZ5i2Lbyc/NNGqwjUVQ==}

  eastasianwidth@0.2.0:
    resolution: {integrity: sha512-I88TYZWc9XiYHRQ4/3c5rjjfgkjhLyW2luGIheGERbNQ6OY7yTybanSpDXZa8y7VUP9YmDcYa+eyq4ca7iLqWA==}

  ebnf-parser@0.1.10:
    resolution: {integrity: sha512-urvSxVQ6XJcoTpc+/x2pWhhuOX4aljCNQpwzw+ifZvV1andZkAmiJc3Rq1oGEAQmcjiLceyMXOy1l8ms8qs2fQ==}

  ebnf@1.9.1:
    resolution: {integrity: sha512-uW2UKSsuty9ANJ3YByIQE4ANkD8nqUPO7r6Fwcc1ADKPe9FRdcPpMl3VEput4JSvKBJ4J86npIC2MLP0pYkCuw==}
    hasBin: true

  electron-to-chromium@1.5.34:
    resolution: {integrity: sha512-/TZAiChbAflBNjCg+VvstbcwAtIL/VdMFO3NgRFIzBjpvPzWOTIbbO8kNb6RwU4bt9TP7K+3KqBKw/lOU+Y+GA==}

  emoji-regex@10.4.0:
    resolution: {integrity: sha512-EC+0oUMY1Rqm4O6LLrgjtYDvcVYTy7chDnM4Q7030tP4Kwj3u/pR6gP9ygnp2CJMK5Gq+9Q2oqmrFJAz01DXjw==}

  emoji-regex@8.0.0:
    resolution: {integrity: sha512-MSjYzcWNOA0ewAHpz0MxpYFvwg6yjy1NG3xteoqz644VCo/RPgnr1/GGt+ic3iJTzQ8Eu3TdM14SawnVUmGE6A==}

  emoji-regex@9.2.2:
    resolution: {integrity: sha512-L18DaJsXSUk2+42pv8mLs5jJT2hqFkFE4j21wOmgbUqsZ2hL72NsUU785g9RXgo3s0ZNgVl42TiHp3ZtOv/Vyg==}

  end-of-stream@1.4.4:
    resolution: {integrity: sha512-+uw1inIHVPQoaVuHzRyXd21icM+cnt4CzD5rW+NC1wjOUSTOs+Te7FOv7AhN7vS9x/oIyhLP5PR1H+phQAHu5Q==}

  enhanced-resolve@5.17.1:
    resolution: {integrity: sha512-LMHl3dXhTcfv8gM4kEzIUeTQ+7fpdA0l2tUf34BddXPkz2A5xJ5L/Pchd5BL6rdccM9QGvu0sWZzK1Z1t4wwyg==}
    engines: {node: '>=10.13.0'}

  environment@1.1.0:
    resolution: {integrity: sha512-xUtoPkMggbz0MPyPiIWr1Kp4aeWJjDZ6SMvURhimjdZgsRuDplF5/s9hcgGhyXMhs+6vpnuoiZ2kFiu3FMnS8Q==}
    engines: {node: '>=18'}

  es-abstract@1.23.3:
    resolution: {integrity: sha512-e+HfNH61Bj1X9/jLc5v1owaLYuHdeHHSQlkhCBiTK8rBvKaULl/beGMxwrMXjpYrv4pz22BlY570vVePA2ho4A==}
    engines: {node: '>= 0.4'}

  es-define-property@1.0.0:
    resolution: {integrity: sha512-jxayLKShrEqqzJ0eumQbVhTYQM27CfT1T35+gCgDFoL82JLsXqTJ76zv6A0YLOgEnLUMvLzsDsGIrl8NFpT2gQ==}
    engines: {node: '>= 0.4'}

  es-errors@1.3.0:
    resolution: {integrity: sha512-Zf5H2Kxt2xjTvbJvP2ZWLEICxA6j+hAmMzIlypy4xcBg1vKVnx89Wy0GbS+kf5cwCVFFzdCFh2XSCFNULS6csw==}
    engines: {node: '>= 0.4'}

  es-get-iterator@1.1.3:
    resolution: {integrity: sha512-sPZmqHBe6JIiTfN5q2pEi//TwxmAFHwj/XEuYjTuse78i8KxaqMTTzxPoFKuzRpDpTJ+0NAbpfenkmH2rePtuw==}

  es-iterator-helpers@1.1.0:
    resolution: {integrity: sha512-/SurEfycdyssORP/E+bj4sEu1CWw4EmLDsHynHwSXQ7utgbrMRWW195pTrCjFgFCddf/UkYm3oqKPRq5i8bJbw==}
    engines: {node: '>= 0.4'}

  es-object-atoms@1.0.0:
    resolution: {integrity: sha512-MZ4iQ6JwHOBQjahnjwaC1ZtIBH+2ohjamzAO3oaHcXYup7qxjF2fixyH+Q71voWHeOkI2q/TnJao/KfXYIZWbw==}
    engines: {node: '>= 0.4'}

  es-set-tostringtag@2.0.3:
    resolution: {integrity: sha512-3T8uNMC3OQTHkFUsFq8r/BwAXLHvU/9O9mE0fBc/MY5iq/8H7ncvO947LmYA6ldWw9Uh8Yhf25zu6n7nML5QWQ==}
    engines: {node: '>= 0.4'}

  es-shim-unscopables@1.0.2:
    resolution: {integrity: sha512-J3yBRXCzDu4ULnQwxyToo/OjdMx6akgVC7K6few0a7F/0wLtmKKN7I73AH5T2836UuXRqN7Qg+IIUw/+YJksRw==}

  es-to-primitive@1.2.1:
    resolution: {integrity: sha512-QCOllgZJtaUo9miYBcLChTUaHNjJF3PYs1VidD7AwiEj1kYxKeQTctLAezAOH5ZKRH0g2IgPn6KwB4IT8iRpvA==}
    engines: {node: '>= 0.4'}

  esbuild@0.21.5:
    resolution: {integrity: sha512-mg3OPMV4hXywwpoDxu3Qda5xCKQi+vCTZq8S9J/EpkhB2HzKXq4SNFZE3+NK93JYxc8VMSep+lOUSC/RVKaBqw==}
    engines: {node: '>=12'}
    hasBin: true

  escalade@3.1.1:
    resolution: {integrity: sha512-k0er2gUkLf8O0zKJiAhmkTnJlTvINGv7ygDNPbeIsX/TJjGJZHuh9B2UxbsaEkmlEo9MfhrSzmhIlhRlI2GXnw==}
    engines: {node: '>=6'}

  escalade@3.2.0:
    resolution: {integrity: sha512-WUj2qlxaQtO4g6Pq5c29GTcWGDyd8itL8zTlipgECz3JesAiiOKotd8JU6otB3PACgG6xkJUyVhboMS+bje/jA==}
    engines: {node: '>=6'}

  escape-string-regexp@1.0.5:
    resolution: {integrity: sha512-vbRorB5FUQWvla16U8R/qgaFIya2qGzwDrNmCZuYKrbdSUMG6I1ZCGQRefkRVhuOkIGVne7BQ35DSfo1qvJqFg==}
    engines: {node: '>=0.8.0'}

  escape-string-regexp@4.0.0:
    resolution: {integrity: sha512-TtpcNJ3XAzx3Gq8sWRzJaVajRs0uVxA2YAkdb1jm2YkPz4G6egUFAyA3n5vtEIZefPk5Wa4UXbKuS5fKkJWdgA==}
    engines: {node: '>=10'}

  eslint-config-airbnb-base@15.0.0:
    resolution: {integrity: sha512-xaX3z4ZZIcFLvh2oUNvcX5oEofXda7giYmuplVxoOg5A7EXJMrUyqRgR+mhDhPK8LZ4PttFOBvCYDbX3sUoUig==}
    engines: {node: ^10.12.0 || >=12.0.0}
    peerDependencies:
      eslint: ^7.32.0 || ^8.2.0
      eslint-plugin-import: ^2.25.2

  eslint-config-airbnb@19.0.4:
    resolution: {integrity: sha512-T75QYQVQX57jiNgpF9r1KegMICE94VYwoFQyMGhrvc+lB8YF2E/M/PYDaQe1AJcWaEgqLE+ErXV1Og/+6Vyzew==}
    engines: {node: ^10.12.0 || ^12.22.0 || ^14.17.0 || >=16.0.0}
    peerDependencies:
      eslint: ^7.32.0 || ^8.2.0
      eslint-plugin-import: ^2.25.3
      eslint-plugin-jsx-a11y: ^6.5.1
      eslint-plugin-react: ^7.28.0
      eslint-plugin-react-hooks: ^4.3.0

  eslint-import-resolver-node@0.3.9:
    resolution: {integrity: sha512-WFj2isz22JahUv+B788TlO3N6zL3nNJGU8CcZbPZvVEkBPaJdCV4vy5wyghty5ROFbCRnm132v8BScu5/1BQ8g==}

  eslint-import-resolver-typescript@3.6.3:
    resolution: {integrity: sha512-ud9aw4szY9cCT1EWWdGv1L1XR6hh2PaRWif0j2QjQ0pgTY/69iw+W0Z4qZv5wHahOl8isEr+k/JnyAqNQkLkIA==}
    engines: {node: ^14.18.0 || >=16.0.0}
    peerDependencies:
      eslint: '*'
      eslint-plugin-import: '*'
      eslint-plugin-import-x: '*'
    peerDependenciesMeta:
      eslint-plugin-import:
        optional: true
      eslint-plugin-import-x:
        optional: true

  eslint-module-utils@2.12.0:
    resolution: {integrity: sha512-wALZ0HFoytlyh/1+4wuZ9FJCD/leWHQzzrxJ8+rebyReSLk7LApMyd3WJaLVoN+D5+WIdJyDK1c6JnE65V4Zyg==}
    engines: {node: '>=4'}
    peerDependencies:
      '@typescript-eslint/parser': '*'
      eslint: '*'
      eslint-import-resolver-node: '*'
      eslint-import-resolver-typescript: '*'
      eslint-import-resolver-webpack: '*'
    peerDependenciesMeta:
      '@typescript-eslint/parser':
        optional: true
      eslint:
        optional: true
      eslint-import-resolver-node:
        optional: true
      eslint-import-resolver-typescript:
        optional: true
      eslint-import-resolver-webpack:
        optional: true

  eslint-plugin-import@2.31.0:
    resolution: {integrity: sha512-ixmkI62Rbc2/w8Vfxyh1jQRTdRTF52VxwRVHl/ykPAmqG+Nb7/kNn+byLP0LxPgI7zWA16Jt82SybJInmMia3A==}
    engines: {node: '>=4'}
    peerDependencies:
      '@typescript-eslint/parser': '*'
      eslint: ^2 || ^3 || ^4 || ^5 || ^6 || ^7.2.0 || ^8 || ^9
    peerDependenciesMeta:
      '@typescript-eslint/parser':
        optional: true

  eslint-plugin-jsx-a11y@6.10.0:
    resolution: {integrity: sha512-ySOHvXX8eSN6zz8Bywacm7CvGNhUtdjvqfQDVe6020TUK34Cywkw7m0KsCCk1Qtm9G1FayfTN1/7mMYnYO2Bhg==}
    engines: {node: '>=4.0'}
    peerDependencies:
      eslint: ^3 || ^4 || ^5 || ^6 || ^7 || ^8 || ^9

  eslint-plugin-react-hooks@4.6.2:
    resolution: {integrity: sha512-QzliNJq4GinDBcD8gPB5v0wh6g8q3SUi6EFF0x8N/BL9PoVs0atuGc47ozMRyOWAKdwaZ5OnbOEa3WR+dSGKuQ==}
    engines: {node: '>=10'}
    peerDependencies:
      eslint: ^3.0.0 || ^4.0.0 || ^5.0.0 || ^6.0.0 || ^7.0.0 || ^8.0.0-0

  eslint-plugin-react@7.37.1:
    resolution: {integrity: sha512-xwTnwDqzbDRA8uJ7BMxPs/EXRB3i8ZfnOIp8BsxEQkT0nHPp+WWceqGgo6rKb9ctNi8GJLDT4Go5HAWELa/WMg==}
    engines: {node: '>=4'}
    peerDependencies:
      eslint: ^3 || ^4 || ^5 || ^6 || ^7 || ^8 || ^9.7

  eslint-scope@7.2.2:
    resolution: {integrity: sha512-dOt21O7lTMhDM+X9mB4GX+DZrZtCUJPL/wlcTqxyrx5IvO0IYtILdtrQGQp+8n5S0gwSVmOf9NQrjMOgfQZlIg==}
    engines: {node: ^12.22.0 || ^14.17.0 || >=16.0.0}

  eslint-visitor-keys@3.4.3:
    resolution: {integrity: sha512-wpc+LXeiyiisxPlEkUzU6svyS1frIO3Mgxj1fdy7Pm8Ygzguax2N3Fa/D/ag1WqbOprdI+uY6wMUl8/a2G+iag==}
    engines: {node: ^12.22.0 || ^14.17.0 || >=16.0.0}

  eslint@8.57.1:
    resolution: {integrity: sha512-ypowyDxpVSYpkXr9WPv2PAZCtNip1Mv5KTW0SCurXv/9iOpcrH9PaqUElksqEB6pChqHGDRCFTyrZlGhnLNGiA==}
    engines: {node: ^12.22.0 || ^14.17.0 || >=16.0.0}
    deprecated: This version is no longer supported. Please see https://eslint.org/version-support for other options.
    hasBin: true

  espree@9.6.1:
    resolution: {integrity: sha512-oruZaFkjorTpF32kDSI5/75ViwGeZginGGy2NoOSg3Q9bnwlnmDm4HLnkl0RE3n+njDXR037aY1+x58Z/zFdwQ==}
    engines: {node: ^12.22.0 || ^14.17.0 || >=16.0.0}

  esquery@1.6.0:
    resolution: {integrity: sha512-ca9pw9fomFcKPvFLXhBKUK90ZvGibiGOvRJNbjljY7s7uq/5YO4BOzcYtJqExdx99rF6aAcnRxHmcUHcz6sQsg==}
    engines: {node: '>=0.10'}

  esrecurse@4.3.0:
    resolution: {integrity: sha512-KmfKL3b6G+RXvP8N1vr3Tq1kL/oCFgn2NYXEtqP8/L3pKapUA4G8cFVaoF3SU323CD4XypR/ffioHmkti6/Tag==}
    engines: {node: '>=4.0'}

  estraverse@5.3.0:
    resolution: {integrity: sha512-MMdARuVEQziNTeJD8DgMqmhwR11BRQ/cBP+pLtYdSTnf3MIO8fFeiINEbX36ZdNlfU/7A9f3gUw49B3oQsvwBA==}
    engines: {node: '>=4.0'}

  esutils@2.0.3:
    resolution: {integrity: sha512-kVscqXk4OCp68SZ0dkgEKVi6/8ij300KBWTJq32P/dYeWTSwK41WyTxalN1eRmA5Z9UU/LX9D7FWSmV9SAYx6g==}
    engines: {node: '>=0.10.0'}

  eventemitter3@5.0.1:
    resolution: {integrity: sha512-GWkBvjiSZK87ELrYOSESUYeVIc9mvLLf/nXalMOS5dYrgZq9o5OVkbZAVM06CVxYsCwH9BDZFPlQTlPA1j4ahA==}

  execa@4.1.0:
    resolution: {integrity: sha512-j5W0//W7f8UxAn8hXVnwG8tLwdiUy4FJLcSupCg6maBYZDpyBvTApK7KyuI4bKj8KOh1r2YH+6ucuYtJv1bTZA==}
    engines: {node: '>=10'}

  execa@8.0.1:
    resolution: {integrity: sha512-VyhnebXciFV2DESc+p6B+y0LjSm0krU4OgJN44qFAhBY0TJ+1V61tYD2+wHusZ6F9n5K+vl8k0sTy7PEfV4qpg==}
    engines: {node: '>=16.17'}

  exenv@1.2.2:
    resolution: {integrity: sha512-Z+ktTxTwv9ILfgKCk32OX3n/doe+OcLTRtqK9pcL+JsP3J1/VW8Uvl4ZjLlKqeW4rzK4oesDOGMEMRIZqtP4Iw==}

  fast-deep-equal@3.1.3:
    resolution: {integrity: sha512-f3qQ9oQy9j2AhBe/H9VC91wLmKBCCU/gDOnKNAYG5hswO7BLKj09Hc5HYNz9cGI++xlpDCIgDaitVs03ATR84Q==}

  fast-glob@3.3.2:
    resolution: {integrity: sha512-oX2ruAFQwf/Orj8m737Y5adxDQO0LAB7/S5MnxCdTNDd4p6BsyIVsv9JQsATbTSq8KHRpLwIHbVlUNatxd+1Ow==}
    engines: {node: '>=8.6.0'}

  fast-json-parse@1.0.3:
    resolution: {integrity: sha512-FRWsaZRWEJ1ESVNbDWmsAlqDk96gPQezzLghafp5J4GUKjbCz3OkAHuZs5TuPEtkbVQERysLp9xv6c24fBm8Aw==}

  fast-json-stable-stringify@2.1.0:
    resolution: {integrity: sha512-lhd/wF+Lk98HZoTCtlVraHtfh5XYijIjalXck7saUtuanSDyLMxnHhSXEDJqHxD7msR8D0uCmqlkwjCV8xvwHw==}

  fast-levenshtein@2.0.6:
    resolution: {integrity: sha512-DCXu6Ifhqcks7TZKY3Hxp3y6qphY5SJZmrWMDrKcERSOXWQdMhU9Ig/PYrzyw/ul9jOIyh0N4M0tbC5hodg8dw==}

  fastq@1.17.1:
    resolution: {integrity: sha512-sRVD3lWVIXWg6By68ZN7vho9a1pQcN/WBFaAAsDDFzlJjvoGx0P8z7V1t72grFJfJhu3YPZBuu25f7Kaw2jN1w==}

  fflate@0.6.10:
    resolution: {integrity: sha512-IQrh3lEPM93wVCEczc9SaAOvkmcoQn/G8Bo1e8ZPlY3X3bnAxWaBdvTdvM1hP62iZp0BXWDy4vTAy4fF0+Dlpg==}

  fflate@0.8.2:
    resolution: {integrity: sha512-cPJU47OaAoCbg0pBvzsgpTPhmhqI5eJjh/JIu8tPj5q+T7iLvW/JAYUqmE7KOB4R1ZyEhzBaIQpQpardBF5z8A==}

  file-entry-cache@6.0.1:
    resolution: {integrity: sha512-7Gps/XWymbLk2QLYK4NzpMOrYjMhdIxXuIvy2QBsLE6ljuodKvdkWs/cpyJJ3CVIVpH0Oi1Hvg1ovbMzLdFBBg==}
    engines: {node: ^10.12.0 || >=12.0.0}

  fill-range@7.1.1:
    resolution: {integrity: sha512-YsGpe3WHLK8ZYi4tWDg2Jy3ebRz2rXowDxnld4bkQB00cc/1Zw9AWnC0i9ztDJitivtQvaI9KaLyKrc+hBW0yg==}
    engines: {node: '>=8'}

  find-babel-config@2.1.2:
    resolution: {integrity: sha512-ZfZp1rQyp4gyuxqt1ZqjFGVeVBvmpURMqdIWXbPRfB97Bf6BzdK/xSIbylEINzQ0kB5tlDQfn9HkNXXWsqTqLg==}

  find-up@3.0.0:
    resolution: {integrity: sha512-1yD6RmLI1XBfxugvORwlck6f75tYL+iR0jqwsOrOxMZyGYqUuDhJ0l4AXdO1iX/FTs9cBAMEk1gWSEx1kSbylg==}
    engines: {node: '>=6'}

  find-up@5.0.0:
    resolution: {integrity: sha512-78/PXT1wlLLDgTzDs7sjq9hzz0vXD+zn+7wypEe4fXQxCmdmqfGsEPQxmiCSQI3ajFV91bVSsvNtrJRiW6nGng==}
    engines: {node: '>=10'}

  flat-cache@3.2.0:
    resolution: {integrity: sha512-CYcENa+FtcUKLmhhqyctpclsq7QF38pKjZHsGNiSQF5r4FtoKDWabFDl3hzaEQMvT1LHEysw5twgLvpYYb4vbw==}
    engines: {node: ^10.12.0 || >=12.0.0}

  flatbuffers@1.12.0:
    resolution: {integrity: sha512-c7CZADjRcl6j0PlvFy0ZqXQ67qSEZfrVPynmnL+2zPc+NtMvrF8Y0QceMo7QqnSPc7+uWjUIAbvCQ5WIKlMVdQ==}

  flatbuffers@22.10.26:
    resolution: {integrity: sha512-sdO3emf/BlLfOogW6KwHuXg16APR/E86jNacDXfSInPzt8SSEzxlHcqDekfM/IJ1CGC5bvDksfNufNhS8h1FRA==}

  flatbuffers@22.12.6:
    resolution: {integrity: sha512-CEwO0TRo6Z2dQ9iIfVAUC+BipwUnP2g8paCNqnrSsTh/axisRgzOwWyqTiPJMh8Si9QwhROjZ/FsFMfoESP33A==}

  flatted@3.3.1:
    resolution: {integrity: sha512-X8cqMLLie7KsNUDSdzeN8FYK9rEt4Dt67OsG/DNGnYTSDBG4uFAJFBnUeiV+zCVAvwFy56IjM9sH51jVaEhNxw==}

  for-each@0.3.3:
    resolution: {integrity: sha512-jqYfLp7mo9vIyQf8ykW2v7A+2N4QjeCeI5+Dz9XraiO1ign81wjiH7Fb9vSOWvQfNtmSa4H2RoQTrrXivdUZmw==}

  foreground-child@3.3.0:
    resolution: {integrity: sha512-Ld2g8rrAyMYFXBhEqMz8ZAHBi4J4uS1i/CxGMDnjyFWddMXLVcDp051DZfu+t7+ab7Wv6SMqpWmyFIj5UbfFvg==}
    engines: {node: '>=14'}

  fraction.js@4.3.7:
    resolution: {integrity: sha512-ZsDfxO51wGAXREY55a7la9LScWpwv9RxIrYABrlvOFBlH/ShPnrtsXeuUIfXKKOVicNxQ+o8JTbJvjS4M89yew==}

  fs.realpath@1.0.0:
    resolution: {integrity: sha512-OO0pH2lK6a0hZnAdau5ItzHPI6pUlvI7jMVnxUQRtw4owF2wk8lOSabtGDCTP4Ggrg2MbGnWO9X8K1t4+fGMDw==}

  fsevents@2.3.3:
    resolution: {integrity: sha512-5xoDfX+fL7faATnagmWPpbFtwh/R77WmMMqqHGS65C3vvB0YHrgF+B1YmZ3441tMj5n63k0212XNoJwzlhffQw==}
    engines: {node: ^8.16.0 || ^10.6.0 || >=11.0.0}
    os: [darwin]

  function-bind@1.1.2:
    resolution: {integrity: sha512-7XHNxH7qX9xG5mIwxkhumTox/MIRNcOgDrxWsMt2pAr23WHp6MrRlN7FBSFpCpr+oVO0F744iUgR82nJMfG2SA==}

  function.prototype.name@1.1.6:
    resolution: {integrity: sha512-Z5kx79swU5P27WEayXM1tBi5Ze/lbIyiNgU3qyXUOf9b2rgXYyF9Dy9Cx+IQv/Lc8WCG6L82zwUPpSS9hGehIg==}
    engines: {node: '>= 0.4'}

  functions-have-names@1.2.3:
    resolution: {integrity: sha512-xckBUXyTIqT97tq2x2AMb+g163b5JFysYk0x4qxNFwbfQkmNZoiRHb6sPzI9/QV33WeuvVYBUIiD4NzNIyqaRQ==}

  gensync@1.0.0-beta.2:
    resolution: {integrity: sha512-3hN7NaskYvMDLQY55gnW3NQ+mesEAepTqlg+VEbj7zzqEMBVNhzcGYYeqFo/TlYz6eQiFcp1HcsCZO+nGgS8zg==}
    engines: {node: '>=6.9.0'}

  get-caller-file@2.0.5:
    resolution: {integrity: sha512-DyFP3BM/3YHTQOCUL/w0OZHR0lpKeGrxotcHWcqNEdnltqFwXVfhEBQ94eIo34AfQpo0rGki4cyIiftY06h2Fg==}
    engines: {node: 6.* || 8.* || >= 10.*}

  get-east-asian-width@1.2.0:
    resolution: {integrity: sha512-2nk+7SIVb14QrgXFHcm84tD4bKQz0RxPuMT8Ag5KPOq7J5fEmAg0UbXdTOSHqNuHSU28k55qnceesxXRZGzKWA==}
    engines: {node: '>=18'}

  get-intrinsic@1.2.1:
    resolution: {integrity: sha512-2DcsyfABl+gVHEfCOaTrWgyt+tb6MSEGmKq+kI5HwLbIYgjgmMcV8KQ41uaKz1xxUcn9tJtgFbQUEVcEbd0FYw==}

  get-intrinsic@1.2.4:
    resolution: {integrity: sha512-5uYhsJH8VJBTv7oslg4BznJYhDoRI6waYCxMmCdnTrcCrHA/fCFKoTFz2JKKE0HdDFUF7/oQuhzumXJK7paBRQ==}
    engines: {node: '>= 0.4'}

  get-stream@5.2.0:
    resolution: {integrity: sha512-nBF+F1rAZVCu/p7rjzgA+Yb4lfYXrpl7a6VmJrU8wF9I1CKvP/QwPNZHnOlwbTkY6dvtFIzFMSyQXbLoTQPRpA==}
    engines: {node: '>=8'}

  get-stream@8.0.1:
    resolution: {integrity: sha512-VaUJspBffn/LMCJVoMvSAdmscJyS1auj5Zulnn5UoYcY531UWmdwhRWkcGKnGU93m5HSXP9LP2usOryrBtQowA==}
    engines: {node: '>=16'}

  get-symbol-description@1.0.2:
    resolution: {integrity: sha512-g0QYk1dZBxGwk+Ngc+ltRH2IBp2f7zBkBMBJZCDerh6EhlhSR6+9irMCuT/09zD6qkarHUSn529sK/yL4S27mg==}
    engines: {node: '>= 0.4'}

  get-tsconfig@4.8.1:
    resolution: {integrity: sha512-k9PN+cFBmaLWtVz29SkUoqU5O0slLuHJXt/2P+tMVFT+phsSGXGkp9t3rQIqdz0e+06EHNGs3oM6ZX1s2zHxRg==}

  glob-parent@5.1.2:
    resolution: {integrity: sha512-AOIgSQCepiJYwP3ARnGx+5VnTu2HBYdzbGP45eLw1vr3zB3vZLeyed1sC9hnbcOc9/SrMyM5RPQrkGz4aS9Zow==}
    engines: {node: '>= 6'}

  glob-parent@6.0.2:
    resolution: {integrity: sha512-XxwI8EOhVQgWp6iDL+3b0r86f4d6AX6zSU55HfB4ydCEuXLXc5FcYeOu+nnGftS4TEju/11rt4KJPTMgbfmv4A==}
    engines: {node: '>=10.13.0'}

  glob@10.4.5:
    resolution: {integrity: sha512-7Bv8RF0k6xjo7d4A/PxYLbUCfb6c+Vpd2/mB2yRDlew7Jb5hEXiCD9ibfO7wpk8i4sevK6DFny9h7EYbM3/sHg==}
    hasBin: true

  glob@7.2.3:
    resolution: {integrity: sha512-nFR0zLpU2YCaRxwoCJvL6UvCH2JFyFVIvwTLsIf21AuHlMskA1hhTdk+LlYJtOlYt9v6dvszD2BGRqBL+iQK9Q==}
    deprecated: Glob versions prior to v9 are no longer supported

  glob@9.3.5:
    resolution: {integrity: sha512-e1LleDykUz2Iu+MTYdkSsuWX8lvAjAcs0Xef0lNIu0S2wOAzuTxCJtcd9S3cijlwYF18EsU3rzb8jPVobxDh9Q==}
    engines: {node: '>=16 || 14 >=14.17'}

  globals@11.12.0:
    resolution: {integrity: sha512-WOBp/EEGUiIsJSp7wcv/y6MO+lV9UoncWqxuFfm8eBwzWNgyfBd6Gz+IeKQ9jCmyhoH99g15M3T+QaVHFjizVA==}
    engines: {node: '>=4'}

  globals@13.24.0:
    resolution: {integrity: sha512-AhO5QUcj8llrbG09iWhPU2B204J1xnPeL8kQmVorSsy+Sjj1sk8gIyh6cUocGmH4L0UuhAJy+hJMRA4mgA4mFQ==}
    engines: {node: '>=8'}

  globalthis@1.0.4:
    resolution: {integrity: sha512-DpLKbNU4WylpxJykQujfCcwYWiV/Jhm50Goo0wrVILAv5jOr9d+H+UR3PhSCD2rCCEIg0uc+G+muBTwD54JhDQ==}
    engines: {node: '>= 0.4'}

  globby@11.1.0:
    resolution: {integrity: sha512-jhIXaOzy1sb8IyocaruWSn1TjmnBVs8Ayhcy83rmxNJ8q2uWKCAj3CnJY+KpGSXCueAPc0i05kVvVKtP1t9S3g==}
    engines: {node: '>=10'}

  glsl-noise@0.0.0:
    resolution: {integrity: sha512-b/ZCF6amfAUb7dJM/MxRs7AetQEahYzJ8PtgfrmEdtw6uyGOr+ZSGtgjFm6mfsBkxJ4d2W7kg+Nlqzqvn3Bc0w==}

  gopd@1.0.1:
    resolution: {integrity: sha512-d65bNlIadxvpb/A2abVdlqKqV563juRnZ1Wtk6s1sIR8uNsXR70xqIzVqxVf1eTqDunwT2MkczEeaezCKTZhwA==}

  graceful-fs@4.2.11:
    resolution: {integrity: sha512-RbJ5/jmFcNNCcDV5o9eTnBLJ/HszWV0P73bc+Ff4nS/rJj+YaS6IGyiOL0VoBYX+l1Wrl3k63h/KrH+nhJ0XvQ==}

  graphemer@1.4.0:
    resolution: {integrity: sha512-EtKwoO6kxCL9WO5xipiHTZlSzBm7WLT627TqC/uVRd0HKmq8NXyebnNYxDoBi7wt8eTWrUrKXCOVaFq9x1kgag==}

  has-bigints@1.0.2:
    resolution: {integrity: sha512-tSvCKtBr9lkF0Ex0aQiP9N+OpV4zi2r/Nee5VkRDbaqv35RLYMzbwQfFSZZH0kR+Rd6302UJZ2p/bJCEoR3VoQ==}

  has-flag@3.0.0:
    resolution: {integrity: sha512-sKJf1+ceQBr4SMkvQnBDNDtf4TXpVhVGateu0t918bl30FnbE2m4vNLX+VWe/dpjlb+HugGYzW7uQXH98HPEYw==}
    engines: {node: '>=4'}

  has-flag@4.0.0:
    resolution: {integrity: sha512-EykJT/Q1KjTWctppgIAgfSO0tKVuZUjhgMr17kqTumMl6Afv3EISleU7qZUzoXDFTAHTDC4NOoG/ZxU3EvlMPQ==}
    engines: {node: '>=8'}

  has-property-descriptors@1.0.2:
    resolution: {integrity: sha512-55JNKuIW+vq4Ke1BjOTjM2YctQIvCT7GFzHwmfZPGo5wnrgkid0YQtnAleFSqumZm4az3n2BS+erby5ipJdgrg==}

  has-proto@1.0.3:
    resolution: {integrity: sha512-SJ1amZAJUiZS+PhsVLf5tGydlaVB8EdFpaSO4gmiUKUOxk8qzn5AIy4ZeJUmh22znIdk/uMAUT2pl3FxzVUH+Q==}
    engines: {node: '>= 0.4'}

  has-symbols@1.0.3:
    resolution: {integrity: sha512-l3LCuF6MgDNwTDKkdYGEihYjt5pRPbEg46rtlmnSPlUbgmB8LOIrKJbYYFBSbnPaJexMKtiPO8hmeRjRz2Td+A==}
    engines: {node: '>= 0.4'}

  has-tostringtag@1.0.0:
    resolution: {integrity: sha512-kFjcSNhnlGV1kyoGk7OXKSawH5JOb/LzUc5w9B02hOTO0dfFRjbHQKvg1d6cf3HbeUmtU9VbbV3qzZ2Teh97WQ==}
    engines: {node: '>= 0.4'}

  has-tostringtag@1.0.2:
    resolution: {integrity: sha512-NqADB8VjPFLM2V0VvHUewwwsw0ZWBaIdgo+ieHtK3hasLz4qeCRjYcqfB6AQrBggRKppKF8L52/VqdVsO47Dlw==}
    engines: {node: '>= 0.4'}

  has@1.0.3:
    resolution: {integrity: sha512-f2dvO0VU6Oej7RkWJGrehjbzMAjFp5/VKPp5tTpWIV4JHHZK1/BxbFRtf/siA2SWTe09caDmVtYYzWEIbBS4zw==}
    engines: {node: '>= 0.4.0'}

  hasown@2.0.2:
    resolution: {integrity: sha512-0hJU9SCPvmMzIBdZFqNPXWa6dqh7WdH0cII9y+CyS8rG3nL48Bclra9HmKhVVUHyPWNH5Y7xDwAB7bfgSjkUMQ==}
    engines: {node: '>= 0.4'}

  hls.js@1.3.5:
    resolution: {integrity: sha512-uybAvKS6uDe0MnWNEPnO0krWVr+8m2R0hJ/viql8H3MVK+itq8gGQuIYoFHL3rECkIpNH98Lw8YuuWMKZxp3Ew==}

  hoist-non-react-statics@3.3.2:
    resolution: {integrity: sha512-/gGivxi8JPKWNm/W0jSmzcMPpfpPLc3dY/6GxhX2hQ9iGj3aDfklV4ET7NjKpSinLpJ5vafa9iiGIEZg10SfBw==}

  https-proxy-agent@5.0.1:
    resolution: {integrity: sha512-dFcAjpTQFgoLMzC2VwU+C/CbS7uRL0lWmxDITmqm7C+7F0Odmj6s9l6alZc6AELXhrnggM2CeWSXHGOdX2YtwA==}
    engines: {node: '>= 6'}

  human-signals@1.1.1:
    resolution: {integrity: sha512-SEQu7vl8KjNL2eoGBLF3+wAjpsNfA9XMlXAYj/3EdaNfAlxKthD1xjEQfGOUhllCGGJVNY34bRr6lPINhNjyZw==}
    engines: {node: '>=8.12.0'}

  human-signals@5.0.0:
    resolution: {integrity: sha512-AXcZb6vzzrFAUE61HnN4mpLqd/cSIwNQjtNWR0euPm6y0iqx3G4gOXaIDdtdDwZmhwe82LA6+zinmW4UBWVePQ==}
    engines: {node: '>=16.17.0'}

  husky@9.1.6:
    resolution: {integrity: sha512-sqbjZKK7kf44hfdE94EoX8MZNk0n7HeW37O4YrVGCF4wzgQjp+akPAkfUK5LZ6KuR/6sqeAVuXHji+RzQgOn5A==}
    engines: {node: '>=18'}
    hasBin: true

  hyphenate-style-name@1.1.0:
    resolution: {integrity: sha512-WDC/ui2VVRrz3jOVi+XtjqkDjiVjTtFaAGiW37k6b+ohyQ5wYDOGkvCZa8+H0nx3gyvv0+BST9xuOgIyGQ00gw==}

  ieee754@1.2.1:
    resolution: {integrity: sha512-dcyqhDvX1C46lXZcVqCpK+FtMRQVdIMN6/Df5js2zouUsqG7I6sFxitIC+7KYK29KdXOLHdu9zL4sFnoVQnqaA==}

  ignore@5.3.2:
    resolution: {integrity: sha512-hsBTNUqQTDwkWtcdYI2i06Y/nUBEsNEDJKjWdigLvegy8kDuJAS8uRlpkkcQpyEXL0Z/pjDy5HBmMjRCJ2gq+g==}
    engines: {node: '>= 4'}

  immediate@3.0.6:
    resolution: {integrity: sha512-XXOFtyqDjNDAQxVfYxuF7g9Il/IbWmmlQg2MYKOH8ExIT1qg6xc4zyS3HaEEATgs1btfzxq15ciUiY7gjSXRGQ==}

  immer@9.0.21:
    resolution: {integrity: sha512-bc4NBHqOqSfRW7POMkHd51LvClaeMXpm8dx0e8oE2GORbq5aRK7Bxl4FyzVLdGtLmvLKL7BTDBG5ACQm4HWjTA==}

  immutable@4.3.7:
    resolution: {integrity: sha512-1hqclzwYwjRDFLjcFxOM5AYkkG0rpFPpr1RLPMEuGczoS7YA8gLhy8SWXYRAA/XwfEHpfo3cw5JGioS32fnMRw==}

  import-fresh@3.3.0:
    resolution: {integrity: sha512-veYYhQa+D1QBKznvhUHxb8faxlrwUnxseDAbAp457E0wLNio2bOSKnjYDhMj+YiAq61xrMGhQk9iXVk5FzgQMw==}
    engines: {node: '>=6'}

  imurmurhash@0.1.4:
    resolution: {integrity: sha512-JmXMZ6wuvDmLiHEml9ykzqO6lwFbof0GG4IkcGaENdCRDDmMVnny7s5HsIgHCbaq0w2MyPhDqkhTUgS2LU2PHA==}
    engines: {node: '>=0.8.19'}

  inflight@1.0.6:
    resolution: {integrity: sha512-k92I/b08q4wvFscXCLvqfsHCrjrF7yiXsQuIVvVE7N82W3+aqpzuUdBbfhWcy/FZR3/4IgflMgKLOsvPDrGCJA==}
    deprecated: This module is not supported, and leaks memory. Do not use it. Check out lru-cache if you want a good and tested way to coalesce async requests by a key value, which is much more comprehensive and powerful.

  inherits@2.0.4:
    resolution: {integrity: sha512-k/vGaX4/Yla3WzyMCvTQOXYeIHvqOKtnqBduzTHpzpQZzAskKMhZ2K+EnBiSM9zGSoIFeMpXKxa4dYeZIQqewQ==}

  internal-slot@1.0.7:
    resolution: {integrity: sha512-NGnrKwXzSms2qUUih/ILZ5JBqNTSa1+ZmP6flaIp6KmSElgE9qdndzS3cqjrDovwFdmwsGsLdeFgB6suw+1e9g==}
    engines: {node: '>= 0.4'}

  intl-pluralrules@2.0.1:
    resolution: {integrity: sha512-astxTLzIdXPeN0K9Rumi6LfMpm3rvNO0iJE+h/k8Kr/is+wPbRe4ikyDjlLr6VTh/mEfNv8RjN+gu3KwDiuhqg==}

  ip-num@1.5.1:
    resolution: {integrity: sha512-QziFxgxq3mjIf5CuwlzXFYscHxgLqdEdJKRo2UJ5GurL5zrSRMzT/O+nK0ABimoFH8MWF8YwIiwECYsHc1LpUQ==}

  is-arguments@1.1.1:
    resolution: {integrity: sha512-8Q7EARjzEnKpt/PCD7e1cgUS0a6X8u5tdSiMqXhojOdoV9TsMsiO+9VLC5vAmO8N7/GmXn7yjR8qnA6bVAEzfA==}
    engines: {node: '>= 0.4'}

  is-array-buffer@3.0.2:
    resolution: {integrity: sha512-y+FyyR/w8vfIRq4eQcM1EYgSTnmHXPqaF+IgzgraytCFq5Xh8lllDVmAZolPJiZttZLeFSINPYMaEJ7/vWUa1w==}

  is-array-buffer@3.0.4:
    resolution: {integrity: sha512-wcjaerHw0ydZwfhiKbXJWLDY8A7yV7KhjQOpb83hGgGfId/aQa4TOvwyzn2PuswW2gPCYEL/nEAiSVpdOj1lXw==}
    engines: {node: '>= 0.4'}

  is-async-function@2.0.0:
    resolution: {integrity: sha512-Y1JXKrfykRJGdlDwdKlLpLyMIiWqWvuSd17TvZk68PLAOGOoF4Xyav1z0Xhoi+gCYjZVeC5SI+hYFOfvXmGRCA==}
    engines: {node: '>= 0.4'}

  is-bigint@1.0.4:
    resolution: {integrity: sha512-zB9CruMamjym81i2JZ3UMn54PKGsQzsJeo6xvN3HJJ4CAsQNB6iRutp2To77OfCNuoxspsIhzaPoO1zyCEhFOg==}

  is-binary-path@2.1.0:
    resolution: {integrity: sha512-ZMERYes6pDydyuGidse7OsHxtbI7WVeUEozgR/g7rd0xUimYNlvZRE/K2MgZTjWy725IfelLeVcEM97mmtRGXw==}
    engines: {node: '>=8'}

  is-boolean-object@1.1.2:
    resolution: {integrity: sha512-gDYaKHJmnj4aWxyj6YHyXVpdQawtVLHU5cb+eztPGczf6cjuTdwve5ZIEfgXqH4e57An1D1AKf8CZ3kYrQRqYA==}
    engines: {node: '>= 0.4'}

  is-bun-module@1.2.1:
    resolution: {integrity: sha512-AmidtEM6D6NmUiLOvvU7+IePxjEjOzra2h0pSrsfSAcXwl/83zLLXDByafUJy9k/rKK0pvXMLdwKwGHlX2Ke6Q==}

  is-callable@1.2.7:
    resolution: {integrity: sha512-1BC0BVFhS/p0qtw6enp8e+8OD0UrK0oFLztSjNzhcKA3WDuJxxAPXzPuPtKkjEY9UUoEWlX/8fgKeu2S8i9JTA==}
    engines: {node: '>= 0.4'}

  is-core-module@2.15.1:
    resolution: {integrity: sha512-z0vtXSwucUJtANQWldhbtbt7BnL0vxiFjIdDLAatwhDYty2bad6s+rijD6Ri4YuYJubLzIJLUidCh09e1djEVQ==}
    engines: {node: '>= 0.4'}

  is-data-view@1.0.1:
    resolution: {integrity: sha512-AHkaJrsUVW6wq6JS8y3JnM/GJF/9cf+k20+iDzlSaJrinEo5+7vRiteOSwBhHRiAyQATN1AmY4hwzxJKPmYf+w==}
    engines: {node: '>= 0.4'}

  is-date-object@1.0.5:
    resolution: {integrity: sha512-9YQaSxsAiSwcvS33MBk3wTCVnWK+HhF8VZR2jRxehM16QcVOdHqPn4VPHmRK4lSr38n9JriurInLcP90xsYNfQ==}
    engines: {node: '>= 0.4'}

  is-docker@2.2.1:
    resolution: {integrity: sha512-F+i2BKsFrH66iaUFc0woD8sLy8getkwTwtOBjvs56Cx4CgJDeKQeqfz8wAYiSb8JOprWhHH5p77PbmYCvvUuXQ==}
    engines: {node: '>=8'}
    hasBin: true

  is-extglob@2.1.1:
    resolution: {integrity: sha512-SbKbANkN603Vi4jEZv49LeVJMn4yGwsbzZworEoyEiutsN3nJYdbO36zfhGJ6QEDpOZIFkDtnq5JRxmvl3jsoQ==}
    engines: {node: '>=0.10.0'}

  is-finalizationregistry@1.0.2:
    resolution: {integrity: sha512-0by5vtUJs8iFQb5TYUHHPudOR+qXYIMKtiUzvLIZITZUjknFmziyBJuLhVRc+Ds0dREFlskDNJKYIdIzu/9pfw==}

  is-fullwidth-code-point@3.0.0:
    resolution: {integrity: sha512-zymm5+u+sCsSWyD9qNaejV3DFvhCKclKdizYaJUuHA83RLjb7nSuGnddCHGv0hk+KY7BMAlsWeK4Ueg6EV6XQg==}
    engines: {node: '>=8'}

  is-fullwidth-code-point@4.0.0:
    resolution: {integrity: sha512-O4L094N2/dZ7xqVdrXhh9r1KODPJpFms8B5sGdJLPy664AgvXsreZUyCQQNItZRDlYug4xStLjNp/sz3HvBowQ==}
    engines: {node: '>=12'}

  is-fullwidth-code-point@5.0.0:
    resolution: {integrity: sha512-OVa3u9kkBbw7b8Xw5F9P+D/T9X+Z4+JruYVNapTjPYZYUznQ5YfWeFkOj606XYYW8yugTfC8Pj0hYqvi4ryAhA==}
    engines: {node: '>=18'}

  is-generator-function@1.0.10:
    resolution: {integrity: sha512-jsEjy9l3yiXEQ+PsXdmBwEPcOxaXWLspKdplFUVI9vq1iZgIekeC0L167qeu86czQaxed3q/Uzuw0swL0irL8A==}
    engines: {node: '>= 0.4'}

  is-glob@4.0.3:
    resolution: {integrity: sha512-xelSayHH36ZgE7ZWhli7pW34hNbNl8Ojv5KVmkJD4hBdD3th8Tfk9vYasLM+mXWOZhFkgZfxhLSnrwRr4elSSg==}
    engines: {node: '>=0.10.0'}

  is-map@2.0.2:
    resolution: {integrity: sha512-cOZFQQozTha1f4MxLFzlgKYPTyj26picdZTx82hbc/Xf4K/tZOOXSCkMvU4pKioRXGDLJRn0GM7Upe7kR721yg==}

  is-map@2.0.3:
    resolution: {integrity: sha512-1Qed0/Hr2m+YqxnM09CjA2d/i6YZNfF6R2oRAOj36eUdS6qIV/huPJNSEpKbupewFs+ZsJlxsjjPbc0/afW6Lw==}
    engines: {node: '>= 0.4'}

  is-negative-zero@2.0.3:
    resolution: {integrity: sha512-5KoIu2Ngpyek75jXodFvnafB6DJgr3u8uuK0LEZJjrU19DrMD3EVERaR8sjz8CCGgpZvxPl9SuE1GMVPFHx1mw==}
    engines: {node: '>= 0.4'}

  is-number-object@1.0.7:
    resolution: {integrity: sha512-k1U0IRzLMo7ZlYIfzRu23Oh6MiIFasgpb9X76eqfFZAqwH44UI4KTBvBYIZ1dSL9ZzChTB9ShHfLkR4pdW5krQ==}
    engines: {node: '>= 0.4'}

  is-number@7.0.0:
    resolution: {integrity: sha512-41Cifkg6e8TylSpdtTpeLVMqvSBEVzTttHvERD741+pnZ8ANv0004MRL43QKPDlK9cGvNp6NZWZUBlbGXYxxng==}
    engines: {node: '>=0.12.0'}

  is-path-inside@3.0.3:
    resolution: {integrity: sha512-Fd4gABb+ycGAmKou8eMftCupSir5lRxqf4aD/vd0cD2qc4HL07OjCeuHMr8Ro4CoMaeCKDB0/ECBOVWjTwUvPQ==}
    engines: {node: '>=8'}

  is-promise@2.2.2:
    resolution: {integrity: sha512-+lP4/6lKUBfQjZ2pdxThZvLUAafmZb8OAxFb8XXtiQmS35INgr85hdOGoEs124ez1FCnZJt6jau/T+alh58QFQ==}

  is-regex@1.1.4:
    resolution: {integrity: sha512-kvRdxDsxZjhzUX07ZnLydzS1TU/TJlTUHHY4YLL87e37oUA49DfkLqgy+VjFocowy29cKvcSiu+kIv728jTTVg==}
    engines: {node: '>= 0.4'}

  is-set@2.0.2:
    resolution: {integrity: sha512-+2cnTEZeY5z/iXGbLhPrOAaK/Mau5k5eXq9j14CpRTftq0pAJu2MwVRSZhyZWBzx3o6X795Lz6Bpb6R0GKf37g==}

  is-set@2.0.3:
    resolution: {integrity: sha512-iPAjerrse27/ygGLxw+EBR9agv9Y6uLeYVJMu+QNCoouJ1/1ri0mGrcWpfCqFZuzzx3WjtwxG098X+n4OuRkPg==}
    engines: {node: '>= 0.4'}

  is-shared-array-buffer@1.0.2:
    resolution: {integrity: sha512-sqN2UDu1/0y6uvXyStCOzyhAjCSlHceFoMKJW8W9EU9cvic/QdsZ0kEU93HEy3IUEFZIiH/3w+AH/UQbPHNdhA==}

  is-shared-array-buffer@1.0.3:
    resolution: {integrity: sha512-nA2hv5XIhLR3uVzDDfCIknerhx8XUKnstuOERPNNIinXG7v9u+ohXF67vxm4TPTEPU6lm61ZkwP3c9PCB97rhg==}
    engines: {node: '>= 0.4'}

  is-stream@2.0.1:
    resolution: {integrity: sha512-hFoiJiTl63nn+kstHGBtewWSKnQLpyb155KHheA1l39uvtO9nWIop1p3udqPcUd/xbF1VLMO4n7OI6p7RbngDg==}
    engines: {node: '>=8'}

  is-stream@3.0.0:
    resolution: {integrity: sha512-LnQR4bZ9IADDRSkvpqMGvt/tEJWclzklNgSw48V5EAaAeDd6qGvN8ei6k5p0tvxSR171VmGyHuTiAOfxAbr8kA==}
    engines: {node: ^12.20.0 || ^14.13.1 || >=16.0.0}

  is-string@1.0.7:
    resolution: {integrity: sha512-tE2UXzivje6ofPW7l23cjDOMa09gb7xlAqG6jG5ej6uPV32TlWP3NKPigtaGeHNu9fohccRYvIiZMfOOnOYUtg==}
    engines: {node: '>= 0.4'}

  is-symbol@1.0.4:
    resolution: {integrity: sha512-C/CPBqKWnvdcxqIARxyOh4v1UUEOCHpgDa0WYgpKDFMszcrPcffg5uhwSgPCLD2WWxmq6isisz87tzT01tuGhg==}
    engines: {node: '>= 0.4'}

  is-typed-array@1.1.12:
    resolution: {integrity: sha512-Z14TF2JNG8Lss5/HMqt0//T9JeHXttXy5pH/DBU4vi98ozO2btxzq9MwYDZYnKwU8nRsz/+GVFVRDq3DkVuSPg==}
    engines: {node: '>= 0.4'}

  is-typed-array@1.1.13:
    resolution: {integrity: sha512-uZ25/bUAlUY5fR4OKT4rZQEBrzQWYV9ZJYGGsUmEJ6thodVJ1HX64ePQ6Z0qPWP+m+Uq6e9UugrE38jeYsDSMw==}
    engines: {node: '>= 0.4'}

  is-weakmap@2.0.1:
    resolution: {integrity: sha512-NSBR4kH5oVj1Uwvv970ruUkCV7O1mzgVFO4/rev2cLRda9Tm9HrL70ZPut4rOHgY0FNrUu9BCbXA2sdQ+x0chA==}

  is-weakmap@2.0.2:
    resolution: {integrity: sha512-K5pXYOm9wqY1RgjpL3YTkF39tni1XajUIkawTLUo9EZEVUFga5gSQJF8nNS7ZwJQ02y+1YCNYcMh+HIf1ZqE+w==}
    engines: {node: '>= 0.4'}

  is-weakref@1.0.2:
    resolution: {integrity: sha512-qctsuLZmIQ0+vSSMfoVvyFe2+GSEvnmZ2ezTup1SBse9+twCCeial6EEi3Nc2KFcf6+qz2FBPnjXsk8xhKSaPQ==}

  is-weakset@2.0.2:
    resolution: {integrity: sha512-t2yVvttHkQktwnNNmBQ98AhENLdPUTDTE21uPqAQ0ARwQfGeQKRVS0NNurH7bTf7RrvcVn1OOge45CnBeHCSmg==}

  is-weakset@2.0.3:
    resolution: {integrity: sha512-LvIm3/KWzS9oRFHugab7d+M/GcBXuXX5xZkzPmN+NxihdQlZUQ4dWuSV1xR/sq6upL1TJEDrfBgRepHFdBtSNQ==}
    engines: {node: '>= 0.4'}

  is-wsl@2.2.0:
    resolution: {integrity: sha512-fKzAra0rGJUUBwGBgNkHZuToZcn+TtXHpeCgmkMJMMYx1sQDYaCSyjJBSCa2nH1DGm7s3n1oBnohoVTBaN7Lww==}
    engines: {node: '>=8'}

  isarray@2.0.5:
    resolution: {integrity: sha512-xHjhDr3cNBK0BzdUJSPXZntQUx/mwMS5Rw4A7lPJ90XGAO6ISP/ePDNuo0vhqOZU+UD5JoodwCAAoZQd3FeAKw==}

  isexe@2.0.0:
    resolution: {integrity: sha512-RHxMLp9lnKHGHRng9QFhRCMbYAcVpn69smSGcq3f36xjgVVWThj4qqLbTLlq7Ssj8B+fIQ1EuCEGI2lKsyQeIw==}

  iterator.prototype@1.1.3:
    resolution: {integrity: sha512-FW5iMbeQ6rBGm/oKgzq2aW4KvAGpxPzYES8N4g4xNXUKpL1mclMvOe+76AcLDTvD+Ze+sOpVhgdAQEKF4L9iGQ==}
    engines: {node: '>= 0.4'}

  its-fine@1.2.5:
    resolution: {integrity: sha512-fXtDA0X0t0eBYAGLVM5YsgJGsJ5jEmqZEPrGbzdf5awjv0xE7nqv3TVnvtUF060Tkes15DbDAKW/I48vsb6SyA==}
    peerDependencies:
      react: '>=18.0'

  jackspeak@3.4.3:
    resolution: {integrity: sha512-OGlZQpz2yfahA/Rd1Y8Cd9SIEsqvXkLVoSw/cgwhnhFMDbsQFeZYoJJ7bIZBS9BcamUW96asq/npPWugM+RQBw==}

  jiti@1.21.6:
    resolution: {integrity: sha512-2yTgeWTWzMWkHu6Jp9NKgePDaYHbntiwvYuuJLbbN9vl7DC9DvXKOB2BC3ZZ92D3cvV/aflH0osDfwpHepQ53w==}
    hasBin: true

  js-tokens@4.0.0:
    resolution: {integrity: sha512-RdJUflcE3cUzKiMqQgsCu06FPu9UdIJO0beYbPhHN4k6apgJtifcoCtT9bcxOpYBtpD2kCM6Sbzg4CausW/PKQ==}

  js-yaml@4.1.0:
    resolution: {integrity: sha512-wpxZs9NoxZaJESJGIZTyDEaYpl0FKSA+FB9aJiyemKhMwkxQg63h4T1KJgUGHpTqPDNRcmmYLugrRjJlBtWvRA==}
    hasBin: true

  jsesc@3.0.2:
    resolution: {integrity: sha512-xKqzzWXDttJuOcawBt4KnKHHIf5oQ/Cxax+0PWFG+DFDgHNAdi+TXECADI+RYiFUMmx8792xsMbbgXj4CwnP4g==}
    engines: {node: '>=6'}
    hasBin: true

  json-buffer@3.0.1:
    resolution: {integrity: sha512-4bV5BfR2mqfQTJm+V5tPPdf+ZpuhiIvTuAB5g8kcrXOZpTT/QwwVRWBywX1ozr6lEuPdbHxwaJlm9G6mI2sfSQ==}

  json-schema-traverse@0.4.1:
    resolution: {integrity: sha512-xbbCH5dCYU5T8LcEhhuh7HJ88HXuW3qsI3Y0zOZFKfZEHcpWiHU/Jxzk629Brsab/mMiHQti9wMP+845RPe3Vg==}

  json-stable-stringify-without-jsonify@1.0.1:
    resolution: {integrity: sha512-Bdboy+l7tA3OGW6FjyFHWkP5LuByj1Tk33Ljyq0axyzdk9//JSi2u3fP1QSmd1KNwq6VOKYGlAu87CisVir6Pw==}

  json5@1.0.2:
    resolution: {integrity: sha512-g1MWMLBiz8FKi1e4w0UyVL3w+iJceWAFBAaBnnGKOpNa5f8TLktkbre1+s6oICydWAm+HRUGTmI+//xv2hvXYA==}
    hasBin: true

  json5@2.2.3:
    resolution: {integrity: sha512-XmOWe7eyHYH14cLdVPoyg+GOH3rYX++KpzrylJwSW98t3Nk+U8XOl8FWKOgwtzdb8lXGf6zYwDUzeHMWfxasyg==}
    engines: {node: '>=6'}
    hasBin: true

  jsx-ast-utils@3.3.5:
    resolution: {integrity: sha512-ZZow9HBI5O6EPgSJLUb8n2NKgmVWTwCvHGwFuJlMjvLFqlGG6pjirPhtdsseaLZjSibD8eegzmYpUZwoIlj2cQ==}
    engines: {node: '>=4.0'}

  keyv@4.5.4:
    resolution: {integrity: sha512-oxVHkHR/EJf2CNXnWxRLW6mg7JyCCUcG0DtEGmL2ctUo1PNTin1PUil+r/+4r5MpVgC/fn1kjsx7mjSujKqIpw==}

  kleur@3.0.3:
    resolution: {integrity: sha512-eTIzlVOSUR+JxdDFepEYcBMtZ9Qqdef+rnzWdRZuMbOywu5tO2w2N7rqjoANZ5k9vywhL6Br1VRjUIgTQx4E8w==}
    engines: {node: '>=6'}

  language-subtag-registry@0.3.23:
    resolution: {integrity: sha512-0K65Lea881pHotoGEa5gDlMxt3pctLi2RplBb7Ezh4rRdLEOtgi7n4EwK9lamnUCkKBqaeKRVebTq6BAxSkpXQ==}

  language-tags@1.0.9:
    resolution: {integrity: sha512-MbjN408fEndfiQXbFQ1vnd+1NoLDsnQW41410oQBXiyXDMYH5z505juWa4KUE1LqxRC7DgOgZDbKLxHIwm27hA==}
    engines: {node: '>=0.10'}

  levn@0.4.1:
    resolution: {integrity: sha512-+bT2uH4E5LGE7h/n3evcS/sQlJXCpIp6ym8OWJ5eV6+67Dsql/LaaT7qJBAt2rzfoa/5QBGBhxDix1dMt2kQKQ==}
    engines: {node: '>= 0.8.0'}

  lie@3.3.0:
    resolution: {integrity: sha512-UaiMJzeWRlEujzAuw5LokY1L5ecNQYZKfmyZ9L7wDHb/p5etKaxXhohBcrw0EYby+G/NA52vRSN4N39dxHAIwQ==}

  lilconfig@2.1.0:
    resolution: {integrity: sha512-utWOt/GHzuUxnLKxB6dk81RoOeoNeHgbrXiuGk4yyF5qlRz+iIVWu56E2fqGHFrXz0QNUhLB/8nKqvRH66JKGQ==}
    engines: {node: '>=10'}

  lilconfig@3.1.2:
    resolution: {integrity: sha512-eop+wDAvpItUys0FWkHIKeC9ybYrTGbU41U5K7+bttZZeohvnY7M9dZ5kB21GNWiFT2q1OoPTvncPCgSOVO5ow==}
    engines: {node: '>=14'}

  lines-and-columns@1.2.4:
    resolution: {integrity: sha512-7ylylesZQ/PV29jhEDl3Ufjo6ZX7gCqJr5F7PKrqc93v7fzSymt1BpwEU8nAUXs8qzzvqhbjhK5QZg6Mt/HkBg==}

  lint-staged@15.2.10:
    resolution: {integrity: sha512-5dY5t743e1byO19P9I4b3x8HJwalIznL5E1FWYnU6OWw33KxNBSLAc6Cy7F2PsFEO8FKnLwjwm5hx7aMF0jzZg==}
    engines: {node: '>=18.12.0'}
    hasBin: true

  listr2@8.2.5:
    resolution: {integrity: sha512-iyAZCeyD+c1gPyE9qpFu8af0Y+MRtmKOncdGoA2S5EY8iFq99dmmvkNnHiWo+pj0s7yH7l3KPIgee77tKpXPWQ==}
    engines: {node: '>=18.0.0'}

  locate-path@3.0.0:
    resolution: {integrity: sha512-7AO748wWnIhNqAuaty2ZWHkQHRSNfPVIsPIfwEOWO22AmaoVrWavlOcMR5nzTLNYvp36X220/maaRsrec1G65A==}
    engines: {node: '>=6'}

  locate-path@6.0.0:
    resolution: {integrity: sha512-iPZK6eYjbxRu3uB4/WZ3EsEIMJFMqAoopl3R+zuq0UjcAm/MO6KCweDgPfP3elTztoKP3KtnVHxTn2NHBSDVUw==}
    engines: {node: '>=10'}

  lodash.merge@4.6.2:
    resolution: {integrity: sha512-0KpjqXRVvrYyCsX1swR/XTK0va6VQkQM6MNo7PqW77ByjAhoARA8EfrP1N4+KlKj8YS0ZUCtRT/YUuhyYDujIQ==}

  lodash@4.17.21:
    resolution: {integrity: sha512-v2kDEe57lecTulaDIuNTPy3Ry4gLGJ6Z1O3vE1krgXZNrsQ+LFTGHVxVjcXPs17LhbZVGedAJv8XZ1tvj5FvSg==}

  log-update@6.1.0:
    resolution: {integrity: sha512-9ie8ItPR6tjY5uYJh8K/Zrv/RMZ5VOlOWvtZdEHYSTFKZfIBPQa9tOAEeAWhd+AnIneLJ22w5fjOYtoutpWq5w==}
    engines: {node: '>=18'}

  loose-envify@1.4.0:
    resolution: {integrity: sha512-lyuxPGr/Wfhrlem2CL/UcnUc1zcqKAImBDzukY7Y5F/yQiNdko6+fRLevlw1HgMySw7f611UIY408EtxRSoK3Q==}
    hasBin: true

  lru-cache@10.4.3:
    resolution: {integrity: sha512-JNAzZcXrCt42VGLuYz0zfAzDfAvJWW6AfYlDBQyDV5DClI2m5sAmK+OIO7s59XfsRsWHp02jAJrRadPRGTt6SQ==}

  lru-cache@5.1.1:
    resolution: {integrity: sha512-KpNARQA3Iwv+jTA0utUVVbrh+Jlrr1Fv0e56GGzAFOXN7dk/FviaDW8LHmK52DlcH4WP2n6gI8vN1aesBFgo9w==}

  maath@0.10.8:
    resolution: {integrity: sha512-tRvbDF0Pgqz+9XUa4jjfgAQ8/aPKmQdWXilFu2tMy4GWj4NOsx99HlULO4IeREfbO3a0sA145DZYyvXPkybm0g==}
    peerDependencies:
      '@types/three': '>=0.134.0'
      three: '>=0.134.0'

  magic-string@0.30.8:
    resolution: {integrity: sha512-ISQTe55T2ao7XtlAStud6qwYPZjE4GK1S/BeVPus4jrq6JuOnQ00YKQC581RWhR122W7msZV263KzVeLoqidyQ==}
    engines: {node: '>=12'}

  make-error@1.3.6:
    resolution: {integrity: sha512-s8UhlNe7vPKomQhC1qFelMokr/Sc3AgNbso3n74mVPA5LTZwkB9NlXf4XPamLxJE8h0gh73rM94xvwRT2CVInw==}

  matchmediaquery@0.4.2:
    resolution: {integrity: sha512-wrZpoT50ehYOudhDjt/YvUJc6eUzcdFPdmbizfgvswCKNHD1/OBOHYJpHie+HXpu6bSkEGieFMYk6VuutaiRfA==}

  merge-stream@2.0.0:
    resolution: {integrity: sha512-abv/qOcuPfk3URPfDzmZU1LKmuw8kT+0nIHvKrKgFrwifol/doWcdA4ZqsWQ8ENrFKkd67Mfpo/LovbIUsbt3w==}

  merge2@1.4.1:
    resolution: {integrity: sha512-8q7VEgMJW4J8tcfVPy8g09NcQwZdbwFEqhe/WZkoIzjn/3TGDwtOCYtXGxA3O8tPzpczCCDgv+P2P5y00ZJOOg==}
    engines: {node: '>= 8'}

  meshline@3.3.1:
    resolution: {integrity: sha512-/TQj+JdZkeSUOl5Mk2J7eLcYTLiQm2IDzmlSvYm7ov15anEcDJ92GHqqazxTSreeNgfnYu24kiEvvv0WlbCdFQ==}
    peerDependencies:
      three: '>=0.137'

  meshoptimizer@0.18.1:
    resolution: {integrity: sha512-ZhoIoL7TNV4s5B6+rx5mC//fw8/POGyNxS/DZyCJeiZ12ScLfVwRE/GfsxwiTkMYYD5DmK2/JXnEVXqL4rF+Sw==}

  micromatch@4.0.8:
    resolution: {integrity: sha512-PXwfBhYu0hBCPw8Dn0E+WDYb7af3dSLVWKi3HGv84IdF4TyFoC0ysxFd0Goxw7nSv4T/PzEJQxsYsEiFCKo2BA==}
    engines: {node: '>=8.6'}

  mimic-fn@2.1.0:
    resolution: {integrity: sha512-OqbOk5oEQeAZ8WXWydlu9HJjz9WVdEIvamMCcXmuqUYjTknH/sqsWvhQ3vgwKFRR1HpjvNBKQ37nbJgYzGqGcg==}
    engines: {node: '>=6'}

  mimic-fn@4.0.0:
    resolution: {integrity: sha512-vqiC06CuhBTUdZH+RYl8sFrL096vA45Ok5ISO6sE/Mr1jRbGH4Csnhi8f3wKVl7x8mO4Au7Ir9D3Oyv1VYMFJw==}
    engines: {node: '>=12'}

  mimic-function@5.0.1:
    resolution: {integrity: sha512-VP79XUPxV2CigYP3jWwAUFSku2aKqBH7uTAapFWCBqutsbmDo96KY5o8uh6U+/YSIn5OxJnXp73beVkpqMIGhA==}
    engines: {node: '>=18'}

  mini-svg-data-uri@1.4.4:
    resolution: {integrity: sha512-r9deDe9p5FJUPZAk3A59wGH7Ii9YrjjWw0jmw/liSbHl2CHiyXj6FcDXDu2K3TjVAXqiJdaw3xxwlZZr9E6nHg==}
    hasBin: true

  minimatch@3.1.2:
    resolution: {integrity: sha512-J7p63hRiAjw1NDEww1W7i37+ByIrOWO5XQQAzZ3VOcL0PNybwpfmV/N05zFAzwQ9USyEcX6t3UO+K5aqBQOIHw==}

  minimatch@8.0.4:
    resolution: {integrity: sha512-W0Wvr9HyFXZRGIDgCicunpQ299OKXs9RgZfaukz4qAW/pJhcpUfupc9c+OObPOFueNy8VSrZgEmDtk6Kh4WzDA==}
    engines: {node: '>=16 || 14 >=14.17'}

  minimatch@9.0.5:
    resolution: {integrity: sha512-G6T0ZX48xgozx7587koeX9Ys2NYy6Gmv//P89sEte9V9whIapMNF4idKxnW2QtCcLiTWlb/wfCabAtAFWhhBow==}
    engines: {node: '>=16 || 14 >=14.17'}

  minimist@1.2.8:
    resolution: {integrity: sha512-2yyAR8qBkN3YuheJanUpWC5U3bb5osDywNB8RzDVlDwDHbocAJveqqj1u8+SVD7jkWT4yvsHCpWqqWqAxb0zCA==}

  minipass@4.2.8:
    resolution: {integrity: sha512-fNzuVyifolSLFL4NzpF+wEF4qrgqaaKX0haXPQEdQ7NKAN+WecoKMHV09YcuL/DHxrUsYQOK3MiuDf7Ip2OXfQ==}
    engines: {node: '>=8'}

  minipass@7.1.2:
    resolution: {integrity: sha512-qOOzS1cBTWYF4BH8fVePDBOO9iptMnGUEZwNc/cMWnTV2nVLZ7VoNWEPHkYczZA0pdoA7dl6e7FL659nX9S2aw==}
    engines: {node: '>=16 || 14 >=14.17'}

  ms@2.1.3:
    resolution: {integrity: sha512-6FlzubTLZG3J2a/NVCAleEhjzq5oxgHyaCU9yYXvcLsvoVaHJq/s5xXI6/XXP6tz7R9xAOtHnSO/tXtF3WRTlA==}

  mz@2.7.0:
    resolution: {integrity: sha512-z81GNO7nnYMEhrGh9LeymoE4+Yr0Wn5McHIZMK5cfQCl+NDX08sCZgUc9/6MHni9IWuFLm1Z3HTCXu2z9fN62Q==}

  nanoid@3.3.7:
    resolution: {integrity: sha512-eSRppjcPIatRIMC1U6UngP8XFcz8MQWGQdt1MTBQ7NaAmvXDfvNxbvWV3x2y6CdEUciCSsDHDQZbhYaB8QEo2g==}
    engines: {node: ^10 || ^12 || ^13.7 || ^14 || >=15.0.1}
    hasBin: true

  natural-compare@1.4.0:
    resolution: {integrity: sha512-OWND8ei3VtNC9h7V60qff3SVobHr996CTwgxubgyQYEpg290h9J0buyECNNJexkFm5sOajh5G116RYA1c8ZMSw==}

<<<<<<< HEAD
  node-fetch@2.7.0:
    resolution: {integrity: sha512-c4FRfUm/dbcWZ7U+1Wq0AwCyFL+3nt2bEw05wfxSz+DWpWsitgmSgYmy2dQdWyKC1694ELPqMs/YzUSNozLt8A==}
    engines: {node: 4.x || >=6.0.0}
    peerDependencies:
      encoding: ^0.1.0
    peerDependenciesMeta:
      encoding:
        optional: true

  node-releases@2.0.14:
    resolution: {integrity: sha512-y10wOWt8yZpqXmOgRo77WaHEmhYQYGNA6y421PKsKYWEK8aW+cqAphborZDhqfyKrbZEN92CN1X2KbafY2s7Yw==}
=======
  node-releases@2.0.18:
    resolution: {integrity: sha512-d9VeXT4SJ7ZeOqGX6R5EM022wpL+eWPooLI+5UpWn2jCT1aosUQEhQP214x33Wkwx3JQMvIm+tIoVOdodFS40g==}
>>>>>>> bc487f86

  normalize-path@3.0.0:
    resolution: {integrity: sha512-6eZs5Ls3WtCisHWp9S2GUy8dqkpGi4BVSz3GaqiE6ezub0512ESztXUwUB6C6IKbQkY2Pnb/mD4WYojCRwcwLA==}
    engines: {node: '>=0.10.0'}

  normalize-range@0.1.2:
    resolution: {integrity: sha512-bdok/XvKII3nUpklnV6P2hxtMNrCboOjAcyBuQnWEhO665FwrSNRxU+AqpsyvO6LgGYPspN+lu5CLtw4jPRKNA==}
    engines: {node: '>=0.10.0'}

  npm-run-path@4.0.1:
    resolution: {integrity: sha512-S48WzZW777zhNIrn7gxOlISNAqi9ZC/uQFnRdbeIHhZhCA6UqpkOT8T1G7BvfdgP4Er8gF4sUbaS0i7QvIfCWw==}
    engines: {node: '>=8'}

  npm-run-path@5.3.0:
    resolution: {integrity: sha512-ppwTtiJZq0O/ai0z7yfudtBpWIoxM8yE6nHi1X47eFR2EWORqfbu6CnPlNsjeN683eT0qG6H/Pyf9fCcvjnnnQ==}
    engines: {node: ^12.20.0 || ^14.13.1 || >=16.0.0}

  object-assign@4.1.1:
    resolution: {integrity: sha512-rJgTQnkUnH1sFw8yT6VSU3zD3sWmu6sZhIseY8VX+GRu3P6F7Fu+JNDoXfklElbLJSnc3FUQHVe4cU5hj+BcUg==}
    engines: {node: '>=0.10.0'}

  object-hash@3.0.0:
    resolution: {integrity: sha512-RSn9F68PjH9HqtltsSnqYC1XXoWe9Bju5+213R98cNGttag9q9yAOTzdbsqvIa7aNm5WffBZFpWYr2aWrklWAw==}
    engines: {node: '>= 6'}

  object-inspect@1.12.3:
    resolution: {integrity: sha512-geUvdk7c+eizMNUDkRpW1wJwgfOiOeHbxBR/hLXK1aT6zmVSO0jsQcs7fj6MGw89jC/cjGfLcNOrtMYtGqm81g==}

  object-inspect@1.13.2:
    resolution: {integrity: sha512-IRZSRuzJiynemAXPYtPe5BoI/RESNYR7TYm50MC5Mqbd3Jmw5y790sErYw3V6SryFJD64b74qQQs9wn5Bg/k3g==}
    engines: {node: '>= 0.4'}

  object-is@1.1.5:
    resolution: {integrity: sha512-3cyDsyHgtmi7I7DfSSI2LDp6SK2lwvtbg0p0R1e0RvTqF5ceGx+K2dfSjm1bKDMVCFEDAQvy+o8c6a7VujOddw==}
    engines: {node: '>= 0.4'}

  object-is@1.1.6:
    resolution: {integrity: sha512-F8cZ+KfGlSGi09lJT7/Nd6KJZ9ygtvYC0/UYYLI9nmQKLMnydpB9yvbv9K1uSkEu7FU9vYPmVwLg328tX+ot3Q==}
    engines: {node: '>= 0.4'}

  object-keys@1.1.1:
    resolution: {integrity: sha512-NuAESUOUMrlIXOfHKzD6bpPu3tYt3xvjNdRIQ+FeT0lNb4K8WR70CaDxhuNguS2XG+GjkyMwOzsN5ZktImfhLA==}
    engines: {node: '>= 0.4'}

  object.assign@4.1.5:
    resolution: {integrity: sha512-byy+U7gp+FVwmyzKPYhW2h5l3crpmGsxl7X2s8y43IgxvG4g3QZ6CffDtsNQy1WsmZpQbO+ybo0AlW7TY6DcBQ==}
    engines: {node: '>= 0.4'}

  object.entries@1.1.8:
    resolution: {integrity: sha512-cmopxi8VwRIAw/fkijJohSfpef5PdN0pMQJN6VC/ZKvn0LIknWD8KtgY6KlQdEc4tIjcQ3HxSMmnvtzIscdaYQ==}
    engines: {node: '>= 0.4'}

  object.fromentries@2.0.8:
    resolution: {integrity: sha512-k6E21FzySsSK5a21KRADBd/NGneRegFO5pLHfdQLpRDETUNJueLXs3WCzyQ3tFRDYgbq3KHGXfTbi2bs8WQ6rQ==}
    engines: {node: '>= 0.4'}

  object.groupby@1.0.3:
    resolution: {integrity: sha512-+Lhy3TQTuzXI5hevh8sBGqbmurHbbIjAi0Z4S63nthVLmLxfbj4T54a4CfZrXIrt9iP4mVAPYMo/v99taj3wjQ==}
    engines: {node: '>= 0.4'}

  object.values@1.2.0:
    resolution: {integrity: sha512-yBYjY9QX2hnRmZHAjG/f13MzmBzxzYgQhFrke06TTyKY5zSTEqkOeukBzIdVA3j3ulu8Qa3MbVFShV7T2RmGtQ==}
    engines: {node: '>= 0.4'}

  objectorarray@1.0.5:
    resolution: {integrity: sha512-eJJDYkhJFFbBBAxeh8xW+weHlkI28n2ZdQV/J/DNfWfSKlGEf2xcfAbZTv3riEXHAhL9SVOTs2pRmXiSTf78xg==}

  once@1.4.0:
    resolution: {integrity: sha512-lNaJgI+2Q5URQBkccEKHTQOPaXdUxnZZElQTZY0MFUAuaEqe1E+Nyvgdz/aIyNi6Z9MzO5dv1H8n58/GELp3+w==}

  onetime@5.1.2:
    resolution: {integrity: sha512-kbpaSSGJTWdAY5KPVeMOKXSrPtr8C8C7wodJbcsd51jRnmD+GZu8Y0VoU6Dm5Z4vWr0Ig/1NKuWRKf7j5aaYSg==}
    engines: {node: '>=6'}

  onetime@6.0.0:
    resolution: {integrity: sha512-1FlR+gjXK7X+AsAHso35MnyN5KqGwJRi/31ft6x0M194ht7S+rWAvd7PHss9xSKMzE0asv1pyIHaJYq+BbacAQ==}
    engines: {node: '>=12'}

  onetime@7.0.0:
    resolution: {integrity: sha512-VXJjc87FScF88uafS3JllDgvAm+c/Slfz06lorj2uAY34rlUu0Nt+v8wreiImcrgAjjIHp1rXpTDlLOGw29WwQ==}
    engines: {node: '>=18'}

  open@8.4.2:
    resolution: {integrity: sha512-7x81NCL719oNbsq/3mh+hVrAWmFuEYUqrq/Iw3kUzH8ReypT9QQ0BLoJS7/G9k6N81XjW4qHWtjWwe/9eLy1EQ==}
    engines: {node: '>=12'}

  optionator@0.9.4:
    resolution: {integrity: sha512-6IpQ7mKUxRcZNLIObR0hz7lxsapSSIYNZJwXPGeF0mTVqGKFIXj1DQcMoT22S3ROcLyY/rz0PWaWZ9ayWmad9g==}
    engines: {node: '>= 0.8.0'}

  p-limit@2.3.0:
    resolution: {integrity: sha512-//88mFWSJx8lxCzwdAABTJL2MyWB12+eIY7MDL2SqLmAkeKU9qxRvWuSyTjm3FUmpBEMuFfckAIqEaVGUDxb6w==}
    engines: {node: '>=6'}

  p-limit@3.1.0:
    resolution: {integrity: sha512-TYOanM3wGwNGsZN2cVTYPArw454xnXj5qmWF1bEoAc4+cU/ol7GVh7odevjp1FNHduHc3KZMcFduxU5Xc6uJRQ==}
    engines: {node: '>=10'}

  p-locate@3.0.0:
    resolution: {integrity: sha512-x+12w/To+4GFfgJhBEpiDcLozRJGegY+Ei7/z0tSLkMmxGZNybVMSfWj9aJn8Z5Fc7dBUNJOOVgPv2H7IwulSQ==}
    engines: {node: '>=6'}

  p-locate@5.0.0:
    resolution: {integrity: sha512-LaNjtRWUBY++zB5nE/NwcaoMylSPk+S+ZHNB1TzdbMJMny6dynpAGt7X/tl/QYq3TIeE6nxHppbo2LGymrG5Pw==}
    engines: {node: '>=10'}

  p-try@2.2.0:
    resolution: {integrity: sha512-R4nPAVTAU0B9D35/Gk3uJf/7XYbQcyohSKdvAxIRSNghFl4e71hVoGnBNQz9cWaXxO2I10KTC+3jMdvvoKw6dQ==}
    engines: {node: '>=6'}

  package-json-from-dist@1.0.1:
    resolution: {integrity: sha512-UEZIS3/by4OC8vL3P2dTXRETpebLI2NiI5vIrjaD/5UtrkFX/tNbwjTSRAGC/+7CAo2pIcBaRgWmcBBHcsaCIw==}

  parent-module@1.0.1:
    resolution: {integrity: sha512-GQ2EWRpQV8/o+Aw8YqtfZZPfNRWZYkbidE9k5rpl/hC3vtHHBfGm2Ifi6qWV+coDGkrUKZAxE3Lot5kcsRlh+g==}
    engines: {node: '>=6'}

  path-exists@3.0.0:
    resolution: {integrity: sha512-bpC7GYwiDYQ4wYLe+FA8lhRjhQCMcQGuSgGGqDkg/QerRWw9CmGRT0iSOVRSZJ29NMLZgIzqaljJ63oaL4NIJQ==}
    engines: {node: '>=4'}

  path-exists@4.0.0:
    resolution: {integrity: sha512-ak9Qy5Q7jYb2Wwcey5Fpvg2KoAc/ZIhLSLOSBmRmygPsGwkVVt0fZa0qrtMz+m6tJTAHfZQ8FnmB4MG4LWy7/w==}
    engines: {node: '>=8'}

  path-is-absolute@1.0.1:
    resolution: {integrity: sha512-AVbw3UJ2e9bq64vSaS9Am0fje1Pa8pbGqTTsmXfaIiMpnr5DlDhfJOuLj9Sf95ZPVDAUerDfEk88MPmPe7UCQg==}
    engines: {node: '>=0.10.0'}

  path-key@3.1.1:
    resolution: {integrity: sha512-ojmeN0qd+y0jszEtoY48r0Peq5dwMEkIlCOu6Q5f41lfkswXuKtYrhgoTpLnyIcHm24Uhqx+5Tqm2InSwLhE6Q==}
    engines: {node: '>=8'}

  path-key@4.0.0:
    resolution: {integrity: sha512-haREypq7xkM7ErfgIyA0z+Bj4AGKlMSdlQE2jvJo6huWD1EdkKYV+G/T4nq0YEF2vgTT8kqMFKo1uHn950r4SQ==}
    engines: {node: '>=12'}

  path-parse@1.0.7:
    resolution: {integrity: sha512-LDJzPVEEEPR+y48z93A0Ed0yXb8pAByGWo/k5YYdYgpY2/2EsOsksJrq7lOHxryrVOn1ejG6oAp8ahvOIQD8sw==}

  path-scurry@1.11.1:
    resolution: {integrity: sha512-Xa4Nw17FS9ApQFJ9umLiJS4orGjm7ZzwUrwamcGQuHSzDyth9boKDaycYdDcZDuqYATXw4HFXgaqWTctW/v1HA==}
    engines: {node: '>=16 || 14 >=14.18'}

  path-type@4.0.0:
    resolution: {integrity: sha512-gDKb8aZMDeD/tZWs9P6+q0J9Mwkdl6xMV8TjnGP3qJVJ06bdMgkbBlLU8IdfOsIsFz2BW1rNVT3XuNEl8zPAvw==}
    engines: {node: '>=8'}

  pegjs@0.10.0:
    resolution: {integrity: sha512-qI5+oFNEGi3L5HAxDwN2LA4Gg7irF70Zs25edhjld9QemOgp0CbvMtbFcMvFtEo1OityPrcCzkQFB8JP/hxgow==}
    engines: {node: '>=0.10'}
    hasBin: true

  picocolors@1.1.0:
    resolution: {integrity: sha512-TQ92mBOW0l3LeMeyLV6mzy/kWr8lkd/hp3mTg7wYK7zJhuBStmGMBG0BdeDZS/dZx1IukaX6Bk11zcln25o1Aw==}

  picomatch@2.3.1:
    resolution: {integrity: sha512-JU3teHTNjmE2VCGFzuY8EXzCDVwEqB2a8fsIvwaStHhAWJEeVd1o1QD80CU6+ZdEXXSLbSsuLwJjkCBWqRQUVA==}
    engines: {node: '>=8.6'}

  pidtree@0.6.0:
    resolution: {integrity: sha512-eG2dWTVw5bzqGRztnHExczNxt5VGsE6OwTeCG3fdUf9KBsZzO3R5OIIIzWR+iZA0NtZ+RDVdaoE2dK1cn6jH4g==}
    engines: {node: '>=0.10'}
    hasBin: true

  pify@2.3.0:
    resolution: {integrity: sha512-udgsAY+fTnvv7kI7aaxbqwWNb0AHiB0qBO89PZKPkoTmGOgdbrHDKD+0B2X4uTfJ/FT1R09r9gTsjUjNJotuog==}
    engines: {node: '>=0.10.0'}

  pirates@4.0.6:
    resolution: {integrity: sha512-saLsH7WeYYPiD25LDuLRRY/i+6HaPYr6G1OUlN39otzkSTxKnubR9RTxS3/Kk50s1g2JTgFwWQDQyplC5/SHZg==}
    engines: {node: '>= 6'}

  pkg-up@3.1.0:
    resolution: {integrity: sha512-nDywThFk1i4BQK4twPQ6TA4RT8bDY96yeuCVBWL3ePARCiEKDRSrNGbFIgUJpLp+XeIR65v8ra7WuJOFUBtkMA==}
    engines: {node: '>=8'}

  possible-typed-array-names@1.0.0:
    resolution: {integrity: sha512-d7Uw+eZoloe0EHDIYoe+bQ5WXnGMOpmiZFTuMWCwpjzzkL2nTjcKiAk4hh8TjnGye2TwWOk3UXucZ+3rbmBa8Q==}
    engines: {node: '>= 0.4'}

  postcss-import@15.1.0:
    resolution: {integrity: sha512-hpr+J05B2FVYUAXHeK1YyI267J/dDDhMU6B6civm8hSY1jYJnBXxzKDKDswzJmtLHryrjhnDjqqp/49t8FALew==}
    engines: {node: '>=14.0.0'}
    peerDependencies:
      postcss: ^8.0.0

  postcss-js@4.0.1:
    resolution: {integrity: sha512-dDLF8pEO191hJMtlHFPRa8xsizHaM82MLfNkUHdUtVEV3tgTp5oj+8qbEqYM57SLfc74KSbw//4SeJma2LRVIw==}
    engines: {node: ^12 || ^14 || >= 16}
    peerDependencies:
      postcss: ^8.4.21

  postcss-load-config@4.0.2:
    resolution: {integrity: sha512-bSVhyJGL00wMVoPUzAVAnbEoWyqRxkjv64tUl427SKnPrENtq6hJwUojroMz2VB+Q1edmi4IfrAPpami5VVgMQ==}
    engines: {node: '>= 14'}
    peerDependencies:
      postcss: '>=8.0.9'
      ts-node: '>=9.0.0'
    peerDependenciesMeta:
      postcss:
        optional: true
      ts-node:
        optional: true

  postcss-nested@6.2.0:
    resolution: {integrity: sha512-HQbt28KulC5AJzG+cZtj9kvKB93CFCdLvog1WFLf1D+xmMvPGlBstkpTEZfK5+AN9hfJocyBFCNiqyS48bpgzQ==}
    engines: {node: '>=12.0'}
    peerDependencies:
      postcss: ^8.2.14

  postcss-selector-parser@6.1.2:
    resolution: {integrity: sha512-Q8qQfPiZ+THO/3ZrOrO0cJJKfpYCagtMUkXbnEfmgUjwXg6z/WBeOyS9APBBPCTSiDV+s4SwQGu8yFsiMRIudg==}
    engines: {node: '>=4'}

  postcss-value-parser@4.2.0:
    resolution: {integrity: sha512-1NNCs6uurfkVbeXG4S8JFT9t19m45ICnif8zWLd5oPSZ50QnwMfK+H3jv408d4jw/7Bttv5axS5IiHoLaVNHeQ==}

  postcss@8.4.47:
    resolution: {integrity: sha512-56rxCq7G/XfB4EkXq9Egn5GCqugWvDFjafDOThIdMBsI15iqPqR5r15TfSr1YPYeEI19YeaXMCbY6u88Y76GLQ==}
    engines: {node: ^10 || ^12 || >=14}

  potpack@1.0.2:
    resolution: {integrity: sha512-choctRBIV9EMT9WGAZHn3V7t0Z2pMQyl0EZE6pFc/6ml3ssw7Dlf/oAOvFwjm1HVsqfQN8GfeFyJ+d8tRzqueQ==}

  prelude-ls@1.2.1:
    resolution: {integrity: sha512-vkcDPrRZo1QZLbn5RLGPpg/WmIQ65qoWWhcGKf/b5eplkkarX0m9z8ppCat4mlOqUsWpyNuYgO3VRyrYHSzX5g==}
    engines: {node: '>= 0.8.0'}

  prettier@3.3.3:
    resolution: {integrity: sha512-i2tDNA0O5IrMO757lfrdQZCc2jPNDVntV0m/+4whiDfWaTKfMNgR7Qz0NAeGz/nRqF4m5/6CLzbP4/liHt12Ew==}
    engines: {node: '>=14'}
    hasBin: true

  progress@2.0.3:
    resolution: {integrity: sha512-7PiHtLll5LdnKIMw100I+8xJXR5gW2QwWYkT6iJva0bXitZKa/XMrSbdmg3r2Xnaidz9Qumd0VPaMrZlF9V9sA==}
    engines: {node: '>=0.4.0'}

  promise-worker-transferable@1.0.4:
    resolution: {integrity: sha512-bN+0ehEnrXfxV2ZQvU2PetO0n4gqBD4ulq3MI1WOPLgr7/Mg9yRQkX5+0v1vagr74ZTsl7XtzlaYDo2EuCeYJw==}

  prompts@2.4.2:
    resolution: {integrity: sha512-NxNv/kLguCA7p3jE8oL2aEBsrJWgAakBpgmgK6lpPWV+WuOmY6r2/zbAVnP+T8bQlA0nzHXSJSJW0Hq7ylaD2Q==}
    engines: {node: '>= 6'}

  prop-types@15.8.1:
    resolution: {integrity: sha512-oj87CgZICdulUohogVAR7AjlC0327U4el4L6eAvOqCeudMDVU0NThNaV+b9Df4dXgSP1gXMTnPdhfe/2qDH5cg==}

  proxy-from-env@1.1.0:
    resolution: {integrity: sha512-D+zkORCbA9f1tdWRK0RaCR3GPv50cMxcrz4X8k5LTSUD1Dkw47mKJEZQNunItRTkWwgtaUSo1RVFRIG9ZXiFYg==}

  pump@3.0.0:
    resolution: {integrity: sha512-LwZy+p3SFs1Pytd/jYct4wpv49HiYCqd9Rlc5ZVdk0V+8Yzv6jR5Blk3TRmPL1ft69TxP0IMZGJ+WPFU2BFhww==}

  punycode@2.3.1:
    resolution: {integrity: sha512-vYt7UD1U9Wg6138shLtLOvdAu+8DsC/ilFtEVHcH+wydcSpNE20AfSOduf6MkRFahL5FY7X1oU7nKVZFtfq8Fg==}
    engines: {node: '>=6'}

  queue-microtask@1.2.3:
    resolution: {integrity: sha512-NuaNSa6flKT5JaSYQzJok04JzTL1CA6aGhv5rfLW3PgqA+M2ChpZQnAC8h8i4ZFkBS8X5RqkDBHA7r4hej3K9A==}

  react-composer@5.0.3:
    resolution: {integrity: sha512-1uWd07EME6XZvMfapwZmc7NgCZqDemcvicRi3wMJzXsQLvZ3L7fTHVyPy1bZdnWXM4iPjYuNE+uJ41MLKeTtnA==}
    peerDependencies:
      react: ^15.0.0 || ^16.0.0 || ^17.0.0 || ^18.0.0

  react-dom@18.3.1:
    resolution: {integrity: sha512-5m4nQKp+rZRb09LNH59GM4BxTh9251/ylbKIbpe7TpGxfJ+9kv6BLkLBXIjjspbgbnIBNqlI23tRnTWT0snUIw==}
    peerDependencies:
      react: ^18.3.1

  react-error-boundary@4.0.13:
    resolution: {integrity: sha512-b6PwbdSv8XeOSYvjt8LpgpKrZ0yGdtZokYwkwV2wlcZbxgopHX/hgPl5VgpnoVOWd868n1hktM8Qm4b+02MiLQ==}
    peerDependencies:
      react: '>=16.13.1'

  react-fast-compare@3.2.2:
    resolution: {integrity: sha512-nsO+KSNgo1SbJqJEYRE9ERzo7YtYbou/OqjSQKxV7jcKox7+usiUVZOAC+XnDOABXggQTno0Y1CpVnuWEc1boQ==}

  react-helmet@6.1.0:
    resolution: {integrity: sha512-4uMzEY9nlDlgxr61NL3XbKRy1hEkXmKNXhjbAIOVw5vcFrsdYbH2FEwcNyWvWinl103nXgzYNlns9ca+8kFiWw==}
    peerDependencies:
      react: '>=16.3.0'

  react-hook-form@7.53.0:
    resolution: {integrity: sha512-M1n3HhqCww6S2hxLxciEXy2oISPnAzxY7gvwVPrtlczTM/1dDadXgUxDpHMrMTblDOcm/AXtXxHwZ3jpg1mqKQ==}
    engines: {node: '>=18.0.0'}
    peerDependencies:
      react: ^16.8.0 || ^17 || ^18 || ^19

  react-is@16.13.1:
    resolution: {integrity: sha512-24e6ynE2H+OKt4kqsOvNd8kBpV65zoxbA4BVsEOB3ARVWQki/DHzaUoC5KuON/BiccDaCCTZBuOcfZs70kR8bQ==}

  react-lifecycles-compat@3.0.4:
    resolution: {integrity: sha512-fBASbA6LnOU9dOU2eW7aQ8xmYBSXUIWr+UmF9b1efZBazGNO+rcXT/icdKnYm2pTwcRylVUYwW7H1PHfLekVzA==}

  react-modal@3.16.1:
    resolution: {integrity: sha512-VStHgI3BVcGo7OXczvnJN7yT2TWHJPDXZWyI/a0ssFNhGZWsPmB8cF0z33ewDXq4VfYMO1vXgiv/g8Nj9NDyWg==}
    engines: {node: '>=8'}
    peerDependencies:
      react: ^0.14.0 || ^15.0.0 || ^16 || ^17 || ^18
      react-dom: ^0.14.0 || ^15.0.0 || ^16 || ^17 || ^18

  react-reconciler@0.27.0:
    resolution: {integrity: sha512-HmMDKciQjYmBRGuuhIaKA1ba/7a+UsM5FzOZsMO2JYHt9Jh8reCb7j1eDC95NOyUlKM9KRyvdx0flBuDvYSBoA==}
    engines: {node: '>=0.10.0'}
    peerDependencies:
      react: ^18.0.0

  react-refresh@0.14.2:
    resolution: {integrity: sha512-jCvmsr+1IUSMUyzOkRcvnVbX3ZYC6g9TDrDbFuFmRDq7PD4yaGbLKNQL6k2jnArV8hjYxh7hVhAZB6s9HDGpZA==}
    engines: {node: '>=0.10.0'}

  react-responsive@10.0.0:
    resolution: {integrity: sha512-N6/UiRLGQyGUqrarhBZmrSmHi2FXSD++N5VbSKsBBvWfG0ZV7asvUBluSv5lSzdMyEVjzZ6Y8DL4OHABiztDOg==}
    engines: {node: '>=14'}
    peerDependencies:
      react: '>=16.8.0'

  react-router-dom@6.26.2:
    resolution: {integrity: sha512-z7YkaEW0Dy35T3/QKPYB1LjMK2R1fxnHO8kWpUMTBdfVzZrWOiY9a7CtN8HqdWtDUWd5FY6Dl8HFsqVwH4uOtQ==}
    engines: {node: '>=14.0.0'}
    peerDependencies:
      react: '>=16.8'
      react-dom: '>=16.8'

  react-router@6.26.2:
    resolution: {integrity: sha512-tvN1iuT03kHgOFnLPfLJ8V95eijteveqdOSk+srqfePtQvqCExB8eHOYnlilbOcyJyKnYkr1vJvf7YqotAJu1A==}
    engines: {node: '>=14.0.0'}
    peerDependencies:
      react: '>=16.8'

  react-side-effect@2.1.2:
    resolution: {integrity: sha512-PVjOcvVOyIILrYoyGEpDN3vmYNLdy1CajSFNt4TDsVQC5KpTijDvWVoR+/7Rz2xT978D8/ZtFceXxzsPwZEDvw==}
    peerDependencies:
      react: ^16.3.0 || ^17.0.0 || ^18.0.0

  react@18.3.1:
    resolution: {integrity: sha512-wS+hAgJShR0KhEvPJArfuPVN1+Hz1t0Y6n5jLrGQbkb4urgPE/0Rve+1kMB1v/oWgHgm4WIcV+i7F2pTVj+2iQ==}
    engines: {node: '>=0.10.0'}

  read-cache@1.0.0:
    resolution: {integrity: sha512-Owdv/Ft7IjOgm/i0xvNDZ1LrRANRfew4b2prF3OWMQLxLfu3bS8FVhCsrSCMK4lR56Y9ya+AThoTpDCTxCmpRA==}

  readdirp@3.6.0:
    resolution: {integrity: sha512-hOS089on8RduqdbhvQ5Z37A0ESjsqz6qnRcffsMU3495FuTdqSm+7bhJ29JvIOsBDEEnan5DPu9t3To9VRlMzA==}
    engines: {node: '>=8.10.0'}

  readdirp@4.0.2:
    resolution: {integrity: sha512-yDMz9g+VaZkqBYS/ozoBJwaBhTbZo3UNYQHNRw1D3UFQB8oHB4uS/tAODO+ZLjGWmUbKnIlOWO+aaIiAxrUWHA==}
    engines: {node: '>= 14.16.0'}

  reflect.getprototypeof@1.0.6:
    resolution: {integrity: sha512-fmfw4XgoDke3kdI6h4xcUz1dG8uaiv5q9gcEwLS4Pnth2kxT+GZ7YehS1JTMGBQmtV7Y4GFGbs2re2NqhdozUg==}
    engines: {node: '>= 0.4'}

  regenerator-runtime@0.14.1:
    resolution: {integrity: sha512-dYnhHh0nJoMfnkZs6GmmhFknAGRrLznOu5nc9ML+EJxGvrx6H7teuevqVqCuPcPK//3eDrrjQhehXVx9cnkGdw==}

  regexp.prototype.flags@1.5.1:
    resolution: {integrity: sha512-sy6TXMN+hnP/wMy+ISxg3krXx7BAtWVO4UouuCN/ziM9UEne0euamVNafDfvC83bRNr95y0V5iijeDQFUNpvrg==}
    engines: {node: '>= 0.4'}

  regexp.prototype.flags@1.5.3:
    resolution: {integrity: sha512-vqlC04+RQoFalODCbCumG2xIOvapzVMHwsyIGM/SIE8fRhFFsXeH8/QQ+s0T0kDAhKc4k30s73/0ydkHQz6HlQ==}
    engines: {node: '>= 0.4'}

  require-directory@2.1.1:
    resolution: {integrity: sha512-fGxEI7+wsG9xrvdjsrlmL22OMTTiHRwAMroiEeMgq8gzoLC/PQr7RsRDSTLUg/bZAZtF+TVIkHc6/4RIKrui+Q==}
    engines: {node: '>=0.10.0'}

  require-from-string@2.0.2:
    resolution: {integrity: sha512-Xf0nWe6RseziFMu+Ap9biiUbmplq6S9/p+7w7YXP/JBHhrUDDUhwa+vANyubuqfZWTveU//DYVGsDG7RKL/vEw==}
    engines: {node: '>=0.10.0'}

  reselect@4.1.8:
    resolution: {integrity: sha512-ab9EmR80F/zQTMNeneUr4cv+jSwPJgIlvEmVwLerwrWVbpLlBuls9XHzIeTFy4cegU2NHBp3va0LKOzU5qFEYQ==}

  resolve-from@4.0.0:
    resolution: {integrity: sha512-pb/MYmXstAkysRFx8piNI1tGFNQIFA3vkE3Gq4EuA1dF6gHp/+vgZqsCGJapvy8N3Q+4o7FwvquPJcnZ7RYy4g==}
    engines: {node: '>=4'}

  resolve-pkg-maps@1.0.0:
    resolution: {integrity: sha512-seS2Tj26TBVOC2NIc2rOe2y2ZO7efxITtLZcGSOnHHNOQ7CkiUBfw0Iw2ck6xkIhPwLhKNLS8BO+hEpngQlqzw==}

  resolve@1.22.8:
    resolution: {integrity: sha512-oKWePCxqpd6FlLvGV1VU0x7bkPmmCNolxzjMf4NczoDnQcIWrAF+cPtZn5i6n+RfD2d9i0tzpKnG6Yk168yIyw==}
    hasBin: true

  resolve@2.0.0-next.5:
    resolution: {integrity: sha512-U7WjGVG9sH8tvjW5SmGbQuui75FiyjAX72HX15DwBBwF9dNiQZRQAg9nnPhYy+TUnE0+VcrttuvNI8oSxZcocA==}
    hasBin: true

  restore-cursor@5.1.0:
    resolution: {integrity: sha512-oMA2dcrw6u0YfxJQXm342bFKX/E4sG9rbTzO9ptUcR/e8A33cHuvStiYOwH7fszkZlZ1z/ta9AAoPk2F4qIOHA==}
    engines: {node: '>=18'}

  reusify@1.0.4:
    resolution: {integrity: sha512-U9nH88a3fc/ekCF1l0/UP1IosiuIjyTh7hBvXVMHYgVcfGvt897Xguj2UOLDeI5BG2m7/uwyaLVT6fbtCwTyzw==}
    engines: {iojs: '>=1.0.0', node: '>=0.10.0'}

  rfdc@1.4.1:
    resolution: {integrity: sha512-q1b3N5QkRUWUl7iyylaaj3kOpIT0N2i9MqIEQXP73GVsN9cw3fdx8X63cEmWhJGi2PPCF23Ijp7ktmd39rawIA==}

  rimraf@3.0.2:
    resolution: {integrity: sha512-JZkJMZkAGFFPP2YqXZXPbMlMBgsxzE8ILs4lMIX/2o0L9UBw9O/Y3o6wFw/i9YLapcUJWwqbi3kdxIPdC62TIA==}
    deprecated: Rimraf versions prior to v4 are no longer supported
    hasBin: true

  rollup-plugin-visualizer@5.12.0:
    resolution: {integrity: sha512-8/NU9jXcHRs7Nnj07PF2o4gjxmm9lXIrZ8r175bT9dK8qoLlvKTwRMArRCMgpMGlq8CTLugRvEmyMeMXIU2pNQ==}
    engines: {node: '>=14'}
    hasBin: true
    peerDependencies:
      rollup: 2.x || 3.x || 4.x
    peerDependenciesMeta:
      rollup:
        optional: true

  rollup@4.24.0:
    resolution: {integrity: sha512-DOmrlGSXNk1DM0ljiQA+i+o0rSLhtii1je5wgk60j49d1jHT5YYttBv1iWOnYSTG+fZZESUOSNiAl89SIet+Cg==}
    engines: {node: '>=18.0.0', npm: '>=8.0.0'}
    hasBin: true

  run-parallel@1.2.0:
    resolution: {integrity: sha512-5l4VyZR86LZ/lDxZTR6jqL8AFE2S0IFLMP26AbjsLVADxHdhB/c0GUsH+y39UfCi3dzz8OlQuPmnaJOMoDHQBA==}

  safe-array-concat@1.1.2:
    resolution: {integrity: sha512-vj6RsCsWBCf19jIeHEfkRMw8DPiBb+DMXklQ/1SGDHOMlHdPUkZXFQ2YdplS23zESTijAcurb1aSgJA3AgMu1Q==}
    engines: {node: '>=0.4'}

  safe-regex-test@1.0.3:
    resolution: {integrity: sha512-CdASjNJPvRa7roO6Ra/gLYBTzYzzPyyBXxIMdGW3USQLyjWEls2RgW5UBTXaQVp+OrpeCK3bLem8smtmheoRuw==}
    engines: {node: '>= 0.4'}

  sass@1.79.4:
    resolution: {integrity: sha512-K0QDSNPXgyqO4GZq2HO5Q70TLxTH6cIT59RdoCHMivrC8rqzaTw5ab9prjz9KUN1El4FLXrBXJhik61JR4HcGg==}
    engines: {node: '>=14.0.0'}
    hasBin: true

  scheduler@0.21.0:
    resolution: {integrity: sha512-1r87x5fz9MXqswA2ERLo0EbOAU74DpIUO090gIasYTqlVoJeMcl+Z1Rg7WHz+qtPujhS/hGIt9kxZOYBV3faRQ==}

  scheduler@0.23.2:
    resolution: {integrity: sha512-UOShsPwz7NrMUqhR6t0hWjFduvOzbtv7toDH1/hIrfRNIDBnnBWd0CwJTGvTpngVlmwGCdP9/Zl/tVrDqcuYzQ==}

  semver@6.3.1:
    resolution: {integrity: sha512-BR7VvDCVHO+q2xBEWskxS6DJE1qRnb7DxzUrogb71CWoSficBxYsiAGd+Kl0mmq/MprG9yArRkyrQxTO6XjMzA==}
    hasBin: true

  semver@7.6.3:
    resolution: {integrity: sha512-oVekP1cKtI+CTDvHWYFUcMtsK/00wmAEfyqKfNdARm8u1wNVhSgaX7A8d4UuIlUI5e84iEwOhs7ZPYRmzU9U6A==}
    engines: {node: '>=10'}
    hasBin: true

  set-function-length@1.2.2:
    resolution: {integrity: sha512-pgRc4hJ4/sNjWCSS9AmnS40x3bNMDTknHgL5UaMBTMyJnU90EgWh1Rz+MC9eFu4BuN/UwZjKQuY/1v3rM7HMfg==}
    engines: {node: '>= 0.4'}

  set-function-name@2.0.1:
    resolution: {integrity: sha512-tMNCiqYVkXIZgc2Hnoy2IvC/f8ezc5koaRFkCjrpWzGpCd3qbZXPzVy9MAZzK1ch/X0jvSkojys3oqJN0qCmdA==}
    engines: {node: '>= 0.4'}

  set-function-name@2.0.2:
    resolution: {integrity: sha512-7PGFlmtwsEADb0WYyvCMa1t+yke6daIG4Wirafur5kcf+MhUnPms1UeR0CKQdTZD81yESwMHbtn+TR+dMviakQ==}
    engines: {node: '>= 0.4'}

  shallow-equal@3.1.0:
    resolution: {integrity: sha512-pfVOw8QZIXpMbhBWvzBISicvToTiM5WBF1EeAUZDDSb5Dt29yl4AYbyywbJFSEsRUMr7gJaxqCdr4L3tQf9wVg==}

  shebang-command@2.0.0:
    resolution: {integrity: sha512-kHxr2zZpYtdmrN1qDjrrX/Z1rR1kG8Dx+gkpK1G4eXmvXswmcE1hTWBWYUzlraYw1/yZp6YuDY77YtvbN0dmDA==}
    engines: {node: '>=8'}

  shebang-regex@3.0.0:
    resolution: {integrity: sha512-7++dFhtcx3353uBaq8DDR4NuxBetBzC7ZQOhmTQInHEd6bSrXdiEyzCvG07Z44UYdLShWUyXt5M/yhz8ekcb1A==}
    engines: {node: '>=8'}

  side-channel@1.0.4:
    resolution: {integrity: sha512-q5XPytqFEIKHkGdiMIrY10mvLRvnQh42/+GoBlFW3b2LXLE2xxJpZFdm94we0BaoV3RwJyGqg5wS7epxTv0Zvw==}

  side-channel@1.0.6:
    resolution: {integrity: sha512-fDW/EZ6Q9RiO8eFG8Hj+7u/oW+XrPTIChwCOM2+th2A6OblDtYYIpve9m+KvI9Z4C9qSEXlaGR6bTEYHReuglA==}
    engines: {node: '>= 0.4'}

  signal-exit@3.0.7:
    resolution: {integrity: sha512-wnD2ZE+l+SPC/uoS0vXeE9L1+0wuaMqKlfz9AMUo38JsyLSBWSFcHR1Rri62LZc12vLr1gb3jl7iwQhgwpAbGQ==}

  signal-exit@4.1.0:
    resolution: {integrity: sha512-bzyZ1e88w9O1iNJbKnOlvYTrWPDl46O1bG0D3XInv+9tkPrxrN8jUUTiFlDkkmKWgn1M6CfIA13SuGqOa9Korw==}
    engines: {node: '>=14'}

  sisteransi@1.0.5:
    resolution: {integrity: sha512-bLGGlR1QxBcynn2d5YmDX4MGjlZvy2MRBDRNHLJ8VI6l6+9FUiyTFNJ0IveOSP0bcXgVDPRcfGqA0pjaqUpfVg==}

  slash@3.0.0:
    resolution: {integrity: sha512-g9Q1haeby36OSStwb4ntCGGGaKsaVSjQ68fBxoQcutl5fS1vuY18H3wSt3jFyFtrkx+Kz0V1G85A4MyAdDMi2Q==}
    engines: {node: '>=8'}

  slice-ansi@5.0.0:
    resolution: {integrity: sha512-FC+lgizVPfie0kkhqUScwRu1O/lF6NOgJmlCgK+/LYxDCTk8sGelYaHDhFcDN+Sn3Cv+3VSa4Byeo+IMCzpMgQ==}
    engines: {node: '>=12'}

  slice-ansi@7.1.0:
    resolution: {integrity: sha512-bSiSngZ/jWeX93BqeIAbImyTbEihizcwNjFoRUIY/T1wWQsfsm2Vw1agPKylXvQTU7iASGdHhyqRlqQzfz+Htg==}
    engines: {node: '>=18'}

  solarxr-protocol@file:solarxr-protocol:
    resolution: {directory: solarxr-protocol, type: directory}

  source-map-js@1.2.1:
    resolution: {integrity: sha512-UXWMKhLOwVKb728IUtQPXxfYU+usdybtUrK/8uGE8CQMvrhOpwvzDBwj0QhSL7MQc7vIsISBG8VQ8+IDQxpfQA==}
    engines: {node: '>=0.10.0'}

  source-map-support@0.5.21:
    resolution: {integrity: sha512-uBHU3L3czsIyYXKX88fdrGovxdSCoTGDRZ6SYXtSRxLZUzHg5P/66Ht6uoUlHu9EZod+inXhKo3qQgwXUT/y1w==}

  source-map@0.6.1:
    resolution: {integrity: sha512-UjgapumWlbMhkBgzT7Ykc5YXUT46F0iKu8SGXq0bcwP5dz/h0Plj6enJqjz1Zbq2l5WaqYnrVbwWOWMyF3F47g==}
    engines: {node: '>=0.10.0'}

  source-map@0.7.4:
    resolution: {integrity: sha512-l3BikUxvPOcn5E74dZiq5BGsTb5yEwhaTSzccU6t4sDOH8NWJCstKO5QT2CvtFoK6F0saL7p9xHAqHOlCPJygA==}
    engines: {node: '>= 8'}

  spdx-compare@1.0.0:
    resolution: {integrity: sha512-C1mDZOX0hnu0ep9dfmuoi03+eOdDoz2yvK79RxbcrVEG1NO1Ph35yW102DHWKN4pk80nwCgeMmSY5L25VE4D9A==}

  spdx-exceptions@2.5.0:
    resolution: {integrity: sha512-PiU42r+xO4UbUS1buo3LPJkjlO7430Xn5SVAhdpzzsPHsjbYVflnnFdATgabnLude+Cqu25p6N+g2lw/PFsa4w==}

  spdx-expression-parse@3.0.1:
    resolution: {integrity: sha512-cbqHunsQWnJNE6KhVSMsMeH5H/L9EpymbzqTQ3uLwNCLZ1Q481oWaofqH7nO6V07xlXwY6PhQdQ2IedWx/ZK4Q==}

  spdx-license-ids@3.0.20:
    resolution: {integrity: sha512-jg25NiDV/1fLtSgEgyvVyDunvaNHbuwF9lfNV17gSmPFAlYzdfNBlLtLzXTevwkPj7DhGbmN9VnmJIgLnhvaBw==}

  spdx-ranges@2.1.1:
    resolution: {integrity: sha512-mcdpQFV7UDAgLpXEE/jOMqvK4LBoO0uTQg0uvXUewmEFhpiZx5yJSZITHB8w1ZahKdhfZqP5GPEOKLyEq5p8XA==}

  spdx-satisfies@5.0.1:
    resolution: {integrity: sha512-Nwor6W6gzFp8XX4neaKQ7ChV4wmpSh2sSDemMFSzHxpTw460jxFYeOn+jq4ybnSSw/5sc3pjka9MQPouksQNpw==}

  stats-gl@2.2.8:
    resolution: {integrity: sha512-94G5nZvduDmzxBS7K0lYnynYwreZpkknD8g5dZmU6mpwIhy3caCrjAm11Qm1cbyx7mqix7Fp00RkbsonzKWnoQ==}

  stats.js@0.17.0:
    resolution: {integrity: sha512-hNKz8phvYLPEcRkeG1rsGmV5ChMjKDAWU7/OJJdDErPBNChQXxCo3WZurGpnWc6gZhAzEPFad1aVgyOANH1sMw==}

  stop-iteration-iterator@1.0.0:
    resolution: {integrity: sha512-iCGQj+0l0HOdZ2AEeBADlsRC+vsnDsZsbdSiH1yNSjcfKM7fdpCMfqAL/dwF5BLiw/XhRft/Wax6zQbhq2BcjQ==}
    engines: {node: '>= 0.4'}

  string-argv@0.3.2:
    resolution: {integrity: sha512-aqD2Q0144Z+/RqG52NeHEkZauTAUWJO8c6yTftGJKO3Tja5tUgIfmIl6kExvhtxSDP7fXB6DvzkfMpCd/F3G+Q==}
    engines: {node: '>=0.6.19'}

  string-width@4.2.3:
    resolution: {integrity: sha512-wKyQRQpjJ0sIp62ErSZdGsjMJWsap5oRNihHhu6G7JVO/9jIB6UyevL+tXuOqrng8j/cxKTWyWUwvSTriiZz/g==}
    engines: {node: '>=8'}

  string-width@5.1.2:
    resolution: {integrity: sha512-HnLOCR3vjcY8beoNLtcjZ5/nxn2afmME6lhrDrebokqMap+XbeW8n9TXpPDOqdGK5qcI3oT0GKTW6wC7EMiVqA==}
    engines: {node: '>=12'}

  string-width@7.2.0:
    resolution: {integrity: sha512-tsaTIkKW9b4N+AEj+SVA+WhJzV7/zMhcSu78mLKWSk7cXMOSHsBKFWUs0fWwq8QyK3MgJBQRX6Gbi4kYbdvGkQ==}
    engines: {node: '>=18'}

  string.prototype.includes@2.0.0:
    resolution: {integrity: sha512-E34CkBgyeqNDcrbU76cDjL5JLcVrtSdYq0MEh/B10r17pRP4ciHLwTgnuLV8Ay6cgEMLkcBkFCKyFZ43YldYzg==}

  string.prototype.matchall@4.0.11:
    resolution: {integrity: sha512-NUdh0aDavY2og7IbBPenWqR9exH+E26Sv8e0/eTe1tltDGZL+GtBkDAnnyBtmekfK6/Dq3MkcGtzXFEd1LQrtg==}
    engines: {node: '>= 0.4'}

  string.prototype.repeat@1.0.0:
    resolution: {integrity: sha512-0u/TldDbKD8bFCQ/4f5+mNRrXwZ8hg2w7ZR8wa16e8z9XpePWl3eGEcUD0OXpEH/VJH/2G3gjUtR3ZOiBe2S/w==}

  string.prototype.trim@1.2.9:
    resolution: {integrity: sha512-klHuCNxiMZ8MlsOihJhJEBJAiMVqU3Z2nEXWfWnIqjN0gEFS9J9+IxKozWWtQGcgoa1WUZzLjKPTr4ZHNFTFxw==}
    engines: {node: '>= 0.4'}

  string.prototype.trimend@1.0.8:
    resolution: {integrity: sha512-p73uL5VCHCO2BZZ6krwwQE3kCzM7NKmis8S//xEC6fQonchbum4eP6kR4DLEjQFO3Wnj3Fuo8NM0kOSjVdHjZQ==}

  string.prototype.trimstart@1.0.8:
    resolution: {integrity: sha512-UXSH262CSZY1tfu3G3Secr6uGLCFVPMhIqHjlgCUtCCcgihYc/xKs9djMTMUOb2j1mVSeU8EU6NWc/iQKU6Gfg==}
    engines: {node: '>= 0.4'}

  strip-ansi@6.0.1:
    resolution: {integrity: sha512-Y38VPSHcqkFrCpFnQ9vuSXmquuv5oXOKpGeT6aGrr3o3Gc9AlVa6JBfUSOCnbxGGZF+/0ooI7KrPuUSztUdU5A==}
    engines: {node: '>=8'}

  strip-ansi@7.1.0:
    resolution: {integrity: sha512-iq6eVVI64nQQTRYq2KtEg2d2uU7LElhTJwsH4YzIHZshxlgZms/wIc4VoDQTlG/IvVIrBKG06CrZnp0qv7hkcQ==}
    engines: {node: '>=12'}

  strip-bom@3.0.0:
    resolution: {integrity: sha512-vavAMRXOgBVNF6nyEEmL3DBK19iRpDcoIwW+swQ+CbGiu7lju6t+JklA1MHweoWtadgt4ISVUsXLyDq34ddcwA==}
    engines: {node: '>=4'}

  strip-final-newline@2.0.0:
    resolution: {integrity: sha512-BrpvfNAE3dcvq7ll3xVumzjKjZQ5tI1sEUIKr3Uoks0XUl45St3FlatVqef9prk4jRDzhW6WZg+3bk93y6pLjA==}
    engines: {node: '>=6'}

  strip-final-newline@3.0.0:
    resolution: {integrity: sha512-dOESqjYr96iWYylGObzd39EuNTa5VJxyvVAEm5Jnh7KGo75V43Hk1odPQkNDyXNmUR6k+gEiDVXnjB8HJ3crXw==}
    engines: {node: '>=12'}

  strip-json-comments@3.1.1:
    resolution: {integrity: sha512-6fPc+R4ihwqP6N/aIv2f1gMH8lOVtWQHoqC4yK6oSDVVocumAsfCqjkXnqiYMhmMwS/mEHLp7Vehlt3ql6lEig==}
    engines: {node: '>=8'}

  sucrase@3.35.0:
    resolution: {integrity: sha512-8EbVDiu9iN/nESwxeSxDKe0dunta1GOlHufmSSXxMD2z2/tMZpDMpvXQGsc+ajGo8y2uYUmixaSRUc/QPoQ0GA==}
    engines: {node: '>=16 || 14 >=14.17'}
    hasBin: true

  supports-color@5.5.0:
    resolution: {integrity: sha512-QjVjwdXIt408MIiAqCX4oUKsgU2EqAGzs2Ppkm4aQYbjm+ZEWEcW4SfFNTr4uMNZma0ey4f5lgLrkB0aX0QMow==}
    engines: {node: '>=4'}

  supports-color@7.2.0:
    resolution: {integrity: sha512-qpCAvRl9stuOHveKsn7HncJRvv501qIacKzQlO/+Lwxc9+0q2wLyv4Dfvt80/DPn2pqOBsJdDiogXGR9+OvwRw==}
    engines: {node: '>=8'}

  supports-preserve-symlinks-flag@1.0.0:
    resolution: {integrity: sha512-ot0WnXS9fgdkgIcePe6RHNk1WA8+muPa6cSjeR3V8K27q9BB1rTE3R1p7Hv0z1ZyAc8s6Vvv8DIyWf681MAt0w==}
    engines: {node: '>= 0.4'}

  suspend-react@0.1.3:
    resolution: {integrity: sha512-aqldKgX9aZqpoDp3e8/BZ8Dm7x1pJl+qI3ZKxDN0i/IQTWUwBx/ManmlVJ3wowqbno6c2bmiIfs+Um6LbsjJyQ==}
    peerDependencies:
      react: '>=17.0'

  tailwind-gradient-mask-image@1.2.0:
    resolution: {integrity: sha512-tUJaGhvqbJFiVKJu6EU5n//KvGdVvY3L3VOFNqjztk13+ifAk00pcSNHBTgHfUiBGOEzDn0gFRbSmsftUV1lXA==}

  tailwindcss@3.4.13:
    resolution: {integrity: sha512-KqjHOJKogOUt5Bs752ykCeiwvi0fKVkr5oqsFNt/8px/tA8scFPIlkygsf6jXrfCqGHz7VflA6+yytWuM+XhFw==}
    engines: {node: '>=14.0.0'}
    hasBin: true

  tapable@2.2.1:
    resolution: {integrity: sha512-GNzQvQTOIP6RyTfE2Qxb8ZVlNmw0n88vp1szwWRimP02mnTsx3Wtn5qRdqY9w2XduFNUgvOwhNnQsjwCp+kqaQ==}
    engines: {node: '>=6'}

  terser@5.31.1:
    resolution: {integrity: sha512-37upzU1+viGvuFtBo9NPufCb9dwM0+l9hMxYyWfBA+fbwrPqNJAhbZ6W47bBFnZHKHTUBnMvi87434qq+qnxOg==}
    engines: {node: '>=10'}
    hasBin: true

  text-table@0.2.0:
    resolution: {integrity: sha512-N+8UisAXDGk8PFXP4HAzVR9nbfmVJ3zYLAWiTIoqC5v5isinhr+r5uaO8+7r3BMfuNIufIsA7RdpVgacC2cSpw==}

  thenify-all@1.6.0:
    resolution: {integrity: sha512-RNxQH/qI8/t3thXJDwcstUO4zeqo64+Uy/+sNVRBx4Xn2OX+OZ9oP+iJnNFqplFra2ZUVeKCSa2oVWi3T4uVmA==}
    engines: {node: '>=0.8'}

  thenify@3.3.1:
    resolution: {integrity: sha512-RVZSIV5IG10Hk3enotrhvz0T9em6cyHBLkH/YAZuKqd8hRkKhSfCGIcP2KUY0EPxndzANBmNllzWPwak+bheSw==}

  three-mesh-bvh@0.7.8:
    resolution: {integrity: sha512-BGEZTOIC14U0XIRw3tO4jY7IjP7n7v24nv9JXS1CyeVRWOCkcOMhRnmENUjuV39gktAw4Ofhr0OvIAiTspQrrw==}
    deprecated: Deprecated due to three.js version incompatibility. Please use v0.8.0, instead.
    peerDependencies:
      three: '>= 0.151.0'

  three-stdlib@2.33.0:
    resolution: {integrity: sha512-V/uycBuqQOP/3Z+FBtpMdj2Ds5PyfJ3VDfMzktEmG4niOIzv7q1y5uMSbMcng0+057m1l0N147FQxsodQo9zBg==}
    peerDependencies:
      three: '>=0.128.0'

  three@0.163.0:
    resolution: {integrity: sha512-HlMgCb2TF/dTLRtknBnjUTsR8FsDqBY43itYop2+Zg822I+Kd0Ua2vs8CvfBVefXkBdNDrLMoRTGCIIpfCuDew==}

  tinycolor2@1.6.0:
    resolution: {integrity: sha512-XPaBkWQJdsf3pLKJV9p4qN/S+fm2Oj8AIPo1BTUhg5oxkvm9+SVEGFdhyOz7tTdUTfvxMiAs4sp6/eZO2Ew+pw==}

  to-fast-properties@2.0.0:
    resolution: {integrity: sha512-/OaKK0xYrs3DmxRYqL/yDc+FxFUVYhDlXMhRmv3z915w2HF1tnN1omB354j8VUGO/hbRzyD6Y3sA7v7GS/ceog==}
    engines: {node: '>=4'}

  to-regex-range@5.0.1:
    resolution: {integrity: sha512-65P7iz6X5yEr1cwcgvQxbbIw7Uk3gOy5dIdtZ4rDveLqhrdJP+Li/Hx6tyK0NEb+2GCyneCMJiGqrADCSNk8sQ==}
    engines: {node: '>=8.0'}

  tr46@0.0.3:
    resolution: {integrity: sha512-N3WMsuqV66lT30CrXNbEjx4GEwlow3v6rr4mCcv6prnfwhS01rkgyFdjPNBYd9br7LpXV1+Emh01fHnq2Gdgrw==}

  troika-three-text@0.49.1:
    resolution: {integrity: sha512-lXGWxgjJP9kw4i4Wh+0k0Q/7cRfS6iOME4knKht/KozPu9GcFA9NnNpRvehIhrUawq9B0ZRw+0oiFHgRO+4Wig==}
    peerDependencies:
      three: '>=0.125.0'

  troika-three-utils@0.49.0:
    resolution: {integrity: sha512-umitFL4cT+Fm/uONmaQEq4oZlyRHWwVClaS6ZrdcueRvwc2w+cpNQ47LlJKJswpqtMFWbEhOLy0TekmcPZOdYA==}
    peerDependencies:
      three: '>=0.125.0'

  troika-worker-utils@0.49.0:
    resolution: {integrity: sha512-1xZHoJrG0HFfCvT/iyN41DvI/nRykiBtHqFkGaGgJwq5iXfIZFBiPPEHFpPpgyKM3Oo5ITHXP5wM2TNQszYdVg==}

  ts-api-utils@1.3.0:
    resolution: {integrity: sha512-UQMIo7pb8WRomKR1/+MFVLTroIvDVtMX3K6OUir8ynLyzB8Jeriont2bTAtmNPa1ekAgN7YPDyf6V+ygrdU+eQ==}
    engines: {node: '>=16'}
    peerDependencies:
      typescript: '>=4.2.0'

  ts-interface-checker@0.1.13:
    resolution: {integrity: sha512-Y/arvbn+rrz3JCKl9C4kVNfTfSm2/mEp5FSz5EsZSANGPSlQrpRI5M4PKF+mJnE52jOO90PnPSc3Ur3bTQw0gA==}

  ts-node@9.1.1:
    resolution: {integrity: sha512-hPlt7ZACERQGf03M253ytLY3dHbGNGrAq9qIHWUY9XHYl1z7wYngSr3OQ5xmui8o2AaxsONxIzjafLUiWBo1Fg==}
    engines: {node: '>=10.0.0'}
    hasBin: true
    peerDependencies:
      typescript: '>=2.7'

  ts-pattern@5.4.0:
    resolution: {integrity: sha512-hgfOMfjlrARCnYtGD/xEAkFHDXuSyuqjzFSltyQCbN689uNvoQL20TVN2XFcLMjfNuwSsQGU+xtH6MrjIwhwUg==}

  tsconfig-paths@3.15.0:
    resolution: {integrity: sha512-2Ac2RgzDe/cn48GvOe3M+o82pEFewD3UPbyoUHHdKasHwJKjds4fLXWf/Ux5kATBKN20oaFGu+jbElp1pos0mg==}

  tslib@2.7.0:
    resolution: {integrity: sha512-gLXCKdN1/j47AiHiOkJN69hJmcbGTHI0ImLmbYLHykhgeN0jVGola9yVjFgzCUklsZQMW55o+dW7IXv3RCXDzA==}

  tunnel-rat@0.1.2:
    resolution: {integrity: sha512-lR5VHmkPhzdhrM092lI2nACsLO4QubF0/yoOhzX7c+wIpbN1GjHNzCc91QlpxBi+cnx8vVJ+Ur6vL5cEoQPFpQ==}

  type-check@0.4.0:
    resolution: {integrity: sha512-XleUoc9uwGXqjWwXaUTZAmzMcFZ5858QA2vvx1Ur5xIcixXIP+8LnFDgRplU30us6teqdlskFfu+ae4K79Ooew==}
    engines: {node: '>= 0.8.0'}

  type-fest@0.20.2:
    resolution: {integrity: sha512-Ne+eE4r0/iWnpAxD852z3A+N0Bt5RN//NjJwRd2VFHEmrywxf5vsZlh4R6lixl6B+wz/8d+maTSAkN1FIkI3LQ==}
    engines: {node: '>=10'}

  typed-array-buffer@1.0.2:
    resolution: {integrity: sha512-gEymJYKZtKXzzBzM4jqa9w6Q1Jjm7x2d+sh19AdsD4wqnMPDYyvwpsIc2Q/835kHuo3BEQ7CjelGhfTsoBb2MQ==}
    engines: {node: '>= 0.4'}

  typed-array-byte-length@1.0.1:
    resolution: {integrity: sha512-3iMJ9q0ao7WE9tWcaYKIptkNBuOIcZCCT0d4MRvuuH88fEoEH62IuQe0OtraD3ebQEoTRk8XCBoknUNc1Y67pw==}
    engines: {node: '>= 0.4'}

  typed-array-byte-offset@1.0.2:
    resolution: {integrity: sha512-Ous0vodHa56FviZucS2E63zkgtgrACj7omjwd/8lTEMEPFFyjfixMZ1ZXenpgCFBBt4EC1J2XsyVS2gkG0eTFA==}
    engines: {node: '>= 0.4'}

  typed-array-length@1.0.6:
    resolution: {integrity: sha512-/OxDN6OtAk5KBpGb28T+HZc2M+ADtvRxXrKKbUwtsLgdoxgX13hyy7ek6bFRl5+aBs2yZzB0c4CnQfAtVypW/g==}
    engines: {node: '>= 0.4'}

  typescript@4.8.4:
    resolution: {integrity: sha512-QCh+85mCy+h0IGff8r5XWzOVSbBO+KfeYrMQh7NJ58QujwcE22u+NUSmUxqF+un70P9GXKxa2HCNiTTMJknyjQ==}
    engines: {node: '>=4.2.0'}
    hasBin: true

  typescript@5.6.3:
    resolution: {integrity: sha512-hjcS1mhfuyi4WW8IWtjP7brDrG2cuDZukyrYrSauoXGNgx0S7zceP07adYkJycEr56BOUTNPzbInooiN3fn1qw==}
    engines: {node: '>=14.17'}
    hasBin: true

  unbox-primitive@1.0.2:
    resolution: {integrity: sha512-61pPlCD9h51VoreyJ0BReideM3MDKMKnh6+V9L08331ipq6Q8OFXZYiqP6n/tbHx4s5I9uRhcye6BrbkizkBDw==}

  undici-types@5.26.5:
    resolution: {integrity: sha512-JlCMO+ehdEIKqlFxk6IfVoAUVmgz7cU7zD/h9XZ0qzeosSHmUJVOzSQvvYSYWXkFXC+IfLKSIffhv0sVZup6pA==}

<<<<<<< HEAD
  unplugin@1.0.1:
    resolution: {integrity: sha512-aqrHaVBWW1JVKBHmGo33T5TxeL0qWzfvjWokObHA9bYmN7eNDkwOxmLjhioHl9878qDFMAaT51XNroRyuz7WxA==}

  update-browserslist-db@1.0.16:
    resolution: {integrity: sha512-KVbTxlBYlckhF5wgfyZXTWnMn7MMZjMu9XG8bPlliUOP9ThaF4QnhP8qrjrH7DRzHfSk0oQv1wToW+iA5GajEQ==}
=======
  update-browserslist-db@1.1.1:
    resolution: {integrity: sha512-R8UzCaa9Az+38REPiJ1tXlImTJXlVfgHZsglwBD/k6nj76ctsH1E3q4doGrukiLQd3sGQYu56r5+lo5r94l29A==}
>>>>>>> bc487f86
    hasBin: true
    peerDependencies:
      browserslist: '>= 4.21.0'

  uri-js@4.4.1:
    resolution: {integrity: sha512-7rKUyy33Q1yc98pQ1DAmLtwX109F7TIfWlW1Ydo8Wl1ii1SeHieeh0HHfPeL2fMXK6z0s8ecKs9frCuLJvndBg==}

  use-double-tap@1.3.6:
    resolution: {integrity: sha512-zWmzlihSTuLJpT+YJqhVUySV8UNvmdmaXokBEIh+FxR4m/vaSk2cS5hlqEPDj64rmkHlL7zfRTrJPw30Jd0OZA==}
    peerDependencies:
      react: '>=16.8.0'

  use-sync-external-store@1.2.2:
    resolution: {integrity: sha512-PElTlVMwpblvbNqQ82d2n6RjStvdSoNe9FG28kNfz3WiXilJm4DdNkEzRhCZuIDwY8U08WVihhGR5iRqAwfDiw==}
    peerDependencies:
      react: ^16.8.0 || ^17.0.0 || ^18.0.0

  util-deprecate@1.0.2:
    resolution: {integrity: sha512-EPD5q1uXyFxJpCrLnCc1nHnq3gOa6DZBocAIiI2TaSCA7VCJ1UJDMagCzIkXNsUYfD1daK//LTEQ8xiIbrHtcw==}

  utility-types@3.11.0:
    resolution: {integrity: sha512-6Z7Ma2aVEWisaL6TvBCy7P8rm2LQoPv6dJ7ecIaIixHcwfbJ0x7mWdbcwlIM5IGQxPZSFYeqRCqlOOeKoJYMkw==}
    engines: {node: '>= 4'}

  uuid@9.0.1:
    resolution: {integrity: sha512-b+1eJOlsR9K8HJpow9Ok3fiWOWSIcIzXodvv0rQjVoOVNpWMpxf1wZNpt4y9h10odCNrqnYp1OBzRktckBe3sA==}
    hasBin: true

  vite@5.4.8:
    resolution: {integrity: sha512-FqrItQ4DT1NC4zCUqMB4c4AZORMKIa0m8/URVCZ77OZ/QSNeJ54bU1vrFADbDsuwfIPcgknRkmqakQcgnL4GiQ==}
    engines: {node: ^18.0.0 || >=20.0.0}
    hasBin: true
    peerDependencies:
      '@types/node': ^18.0.0 || >=20.0.0
      less: '*'
      lightningcss: ^1.21.0
      sass: '*'
      sass-embedded: '*'
      stylus: '*'
      sugarss: '*'
      terser: ^5.4.0
    peerDependenciesMeta:
      '@types/node':
        optional: true
      less:
        optional: true
      lightningcss:
        optional: true
      sass:
        optional: true
      sass-embedded:
        optional: true
      stylus:
        optional: true
      sugarss:
        optional: true
      terser:
        optional: true

  warning@4.0.3:
    resolution: {integrity: sha512-rpJyN222KWIvHJ/F53XSZv0Zl/accqHR8et1kpaMTD/fLCRxtV8iX8czMzY7sVZupTI3zcUTg8eycS2kNF9l6w==}

  webgl-constants@1.1.1:
    resolution: {integrity: sha512-LkBXKjU5r9vAW7Gcu3T5u+5cvSvh5WwINdr0C+9jpzVB41cjQAP5ePArDtk/WHYdVj0GefCgM73BA7FlIiNtdg==}

  webgl-sdf-generator@1.1.1:
    resolution: {integrity: sha512-9Z0JcMTFxeE+b2x1LJTdnaT8rT8aEp7MVxkNwoycNmJWwPdzoXzMh0BjJSh/AEFP+KPYZUli814h8bJZFIZ2jA==}

  webidl-conversions@3.0.1:
    resolution: {integrity: sha512-2JAn3z8AR6rjK8Sm8orRC0h/bcl/DqL7tRPdGZ4I1CjdF+EaMLmYxBHyXuKL849eucPFhvBoxMsflfOb8kxaeQ==}

  webpack-sources@3.2.3:
    resolution: {integrity: sha512-/DyMEOrDgLKKIG0fmvtz+4dUX/3Ghozwgm6iPp8KRhvn+eQf9+Q7GWxVNMk3+uCPWfdXYC4ExGBckIXdFEfH1w==}
    engines: {node: '>=10.13.0'}

  webpack-virtual-modules@0.5.0:
    resolution: {integrity: sha512-kyDivFZ7ZM0BVOUteVbDFhlRt7Ah/CSPwJdi8hBpkK7QLumUqdLtVfm/PX/hkcnrvr0i77fO5+TjZ94Pe+C9iw==}

  whatwg-url@5.0.0:
    resolution: {integrity: sha512-saE57nupxk6v3HY35+jzBwYa0rKSy0XR8JSxZPwgLr7ys0IBzhGviA1/TUGJLmSVqs8pb9AnvICXEuOHLprYTw==}

  which-boxed-primitive@1.0.2:
    resolution: {integrity: sha512-bwZdv0AKLpplFY2KZRX6TvyuN7ojjr7lwkg6ml0roIy9YeuSr7JS372qlNW18UQYzgYK9ziGcerWqZOmEn9VNg==}

  which-builtin-type@1.1.4:
    resolution: {integrity: sha512-bppkmBSsHFmIMSl8BO9TbsyzsvGjVoppt8xUiGzwiu/bhDCGxnpOKCxgqj6GuyHE0mINMDecBFPlOm2hzY084w==}
    engines: {node: '>= 0.4'}

  which-collection@1.0.1:
    resolution: {integrity: sha512-W8xeTUwaln8i3K/cY1nGXzdnVZlidBcagyNFtBdD5kxnb4TvGKR7FfSIS3mYpwWS1QUCutfKz8IY8RjftB0+1A==}

  which-collection@1.0.2:
    resolution: {integrity: sha512-K4jVyjnBdgvc86Y6BkaLZEN933SwYOuBFkdmBu9ZfkcAbdVbpITnDmjvZ/aQjRXQrv5EPkTnD1s39GiiqbngCw==}
    engines: {node: '>= 0.4'}

  which-typed-array@1.1.11:
    resolution: {integrity: sha512-qe9UWWpkeG5yzZ0tNYxDmd7vo58HDBc39mZ0xWWpolAGADdFOzkfamWLDxkOWcvHQKVmdTyQdLD4NOfjLWTKew==}
    engines: {node: '>= 0.4'}

  which-typed-array@1.1.15:
    resolution: {integrity: sha512-oV0jmFtUky6CXfkqehVvBP/LSWJ2sy4vWMioiENyJLePrBO/yKyV9OyJySfAKosh+RYkIl5zJCNZ8/4JncrpdA==}
    engines: {node: '>= 0.4'}

  which@2.0.2:
    resolution: {integrity: sha512-BLI3Tl1TW3Pvl70l3yq3Y64i+awpwXqsGBYWkkqMtnbXgrMD+yj7rhW0kuEDxzJaYXGjEW5ogapKNMEKNMjibA==}
    engines: {node: '>= 8'}
    hasBin: true

  word-wrap@1.2.5:
    resolution: {integrity: sha512-BN22B5eaMMI9UMtjrGd5g5eCYPpCPDUy0FJXbYsaT5zYxjFOckS53SQDE3pWkVoWpHXVb3BrYcEN4Twa55B5cA==}
    engines: {node: '>=0.10.0'}

  wrap-ansi@7.0.0:
    resolution: {integrity: sha512-YVGIj2kamLSTxw6NsZjoBxfSwsn0ycdesmc4p+Q21c5zPuZ1pl+NfxVdxPtdHvmNVOQ6XSYG4AUtyt/Fi7D16Q==}
    engines: {node: '>=10'}

  wrap-ansi@8.1.0:
    resolution: {integrity: sha512-si7QWI6zUMq56bESFvagtmzMdGOtoxfR+Sez11Mobfc7tm+VkUckk9bW2UeffTGVUbOksxmSw0AA2gs8g71NCQ==}
    engines: {node: '>=12'}

  wrap-ansi@9.0.0:
    resolution: {integrity: sha512-G8ura3S+3Z2G+mkgNRq8dqaFZAuxfsxpBB8OCTGRTCtp+l/v9nbFNmCUP1BZMts3G1142MsZfn6eeUKrr4PD1Q==}
    engines: {node: '>=18'}

  wrappy@1.0.2:
    resolution: {integrity: sha512-l4Sp/DRseor9wL6EvV2+TuQn63dMkPjZ/sp9XkghTEbV9KlPS1xUsZ3u7/IQO4wxtcFB4bgpQPRcR3QCvezPcQ==}

  y18n@5.0.8:
    resolution: {integrity: sha512-0pfFzegeDWJHJIAmTLRP2DwHjdF5s7jo9tuztdQxAhINCdvS+3nGINqPd00AphqJR/0LhANUS6/+7SCb98YOfA==}
    engines: {node: '>=10'}

  yallist@3.1.1:
    resolution: {integrity: sha512-a4UGQaWPH59mOXUYnAG2ewncQS4i4F43Tv3JoAM+s2VDAmS9NsK8GpDMLrCHPksFT7h3K6TOoUNn2pb7RoXx4g==}

  yaml@2.5.1:
    resolution: {integrity: sha512-bLQOjaX/ADgQ20isPJRvF0iRUHIxVhYvr53Of7wGcWlO2jvtUlH5m87DsmulFVxRpNLOnI4tB6p/oh8D7kpn9Q==}
    engines: {node: '>= 14'}
    hasBin: true

  yargs-parser@20.2.9:
    resolution: {integrity: sha512-y11nGElTIV+CT3Zv9t7VKl+Q3hTQoT9a1Qzezhhl6Rp21gJ/IVTW7Z3y9EWXhuUBC2Shnf+DX0antecpAwSP8w==}
    engines: {node: '>=10'}

  yargs-parser@21.1.1:
    resolution: {integrity: sha512-tVpsJW7DdjecAiFpbIB1e3qxIQsE6NoPc5/eTdrbbIC4h0LVsWhnoa3g+m2HclBIujHzsxZ4VJVA+GUuc2/LBw==}
    engines: {node: '>=12'}

  yargs@16.2.0:
    resolution: {integrity: sha512-D1mvvtDG0L5ft/jGWkLpG1+m0eQxOfaBvTNELraWj22wSVUMWxZUvYgJYcKh6jGGIkJFhH4IZPQhR4TKpc8mBw==}
    engines: {node: '>=10'}

  yargs@17.7.2:
    resolution: {integrity: sha512-7dSzzRQ++CKnNI/krKnYRV7JKKPUXMEh61soaHKg9mrWEhzFWhFnxPxGl+69cD1Ou63C13NUPCnmIcrvqCuM6w==}
    engines: {node: '>=12'}

  yn@3.1.1:
    resolution: {integrity: sha512-Ux4ygGWsu2c7isFWe8Yu1YluJmqVhxqK2cLXNQA5AcC3QfbGNpM7fu0Y8b/z16pXLnFxZYvWhd3fhBY9DLmC6Q==}
    engines: {node: '>=6'}

  yocto-queue@0.1.0:
    resolution: {integrity: sha512-rVksvsnNCdJ/ohGc6xgPwyN8eheCxsiLM8mxuE/t/mOVqJewPuO1miLpTHQiRgTKCLexL4MeAFVagts7HmNZ2Q==}
    engines: {node: '>=10'}

  zustand@3.7.2:
    resolution: {integrity: sha512-PIJDIZKtokhof+9+60cpockVOq05sJzHCriyvaLBmEJixseQ1a5Kdov6fWZfWOu5SK9c+FhH1jU0tntLxRJYMA==}
    engines: {node: '>=12.7.0'}
    peerDependencies:
      react: '>=16.8'
    peerDependenciesMeta:
      react:
        optional: true

  zustand@4.5.5:
    resolution: {integrity: sha512-+0PALYNJNgK6hldkgDq2vLrw5f6g/jCInz52n9RTpropGgeAf/ioFUCdtsjCqu4gNhW9D01rUQBROoRjdzyn2Q==}
    engines: {node: '>=12.7.0'}
    peerDependencies:
      '@types/react': '>=16.8'
      immer: '>=9.0.6'
      react: '>=16.8'
    peerDependenciesMeta:
      '@types/react':
        optional: true
      immer:
        optional: true
      react:
        optional: true

snapshots:

  '@alloc/quick-lru@5.2.0': {}

  '@ampproject/remapping@2.3.0':
    dependencies:
      '@jridgewell/gen-mapping': 0.3.5
      '@jridgewell/trace-mapping': 0.3.25

  '@babel/code-frame@7.25.7':
    dependencies:
      '@babel/highlight': 7.25.7
      picocolors: 1.1.0

  '@babel/compat-data@7.25.7': {}

  '@babel/core@7.25.7':
    dependencies:
      '@ampproject/remapping': 2.3.0
      '@babel/code-frame': 7.25.7
      '@babel/generator': 7.25.7
      '@babel/helper-compilation-targets': 7.25.7
      '@babel/helper-module-transforms': 7.25.7(@babel/core@7.25.7)
      '@babel/helpers': 7.25.7
      '@babel/parser': 7.25.7
      '@babel/template': 7.25.7
      '@babel/traverse': 7.25.7
      '@babel/types': 7.25.7
      convert-source-map: 2.0.0
      debug: 4.3.7
      gensync: 1.0.0-beta.2
      json5: 2.2.3
      semver: 6.3.1
    transitivePeerDependencies:
      - supports-color

  '@babel/generator@7.25.7':
    dependencies:
      '@babel/types': 7.25.7
      '@jridgewell/gen-mapping': 0.3.5
      '@jridgewell/trace-mapping': 0.3.25
      jsesc: 3.0.2

  '@babel/helper-compilation-targets@7.25.7':
    dependencies:
      '@babel/compat-data': 7.25.7
      '@babel/helper-validator-option': 7.25.7
      browserslist: 4.24.0
      lru-cache: 5.1.1
      semver: 6.3.1

  '@babel/helper-module-imports@7.25.7':
    dependencies:
      '@babel/traverse': 7.25.7
      '@babel/types': 7.25.7
    transitivePeerDependencies:
      - supports-color

  '@babel/helper-module-transforms@7.25.7(@babel/core@7.25.7)':
    dependencies:
      '@babel/core': 7.25.7
      '@babel/helper-module-imports': 7.25.7
      '@babel/helper-simple-access': 7.25.7
      '@babel/helper-validator-identifier': 7.25.7
      '@babel/traverse': 7.25.7
    transitivePeerDependencies:
      - supports-color

  '@babel/helper-plugin-utils@7.25.7': {}

  '@babel/helper-simple-access@7.25.7':
    dependencies:
      '@babel/traverse': 7.25.7
      '@babel/types': 7.25.7
    transitivePeerDependencies:
      - supports-color

  '@babel/helper-string-parser@7.25.7': {}

  '@babel/helper-validator-identifier@7.25.7': {}

  '@babel/helper-validator-option@7.25.7': {}

  '@babel/helpers@7.25.7':
    dependencies:
      '@babel/template': 7.25.7
      '@babel/types': 7.25.7

  '@babel/highlight@7.25.7':
    dependencies:
      '@babel/helper-validator-identifier': 7.25.7
      chalk: 2.4.2
      js-tokens: 4.0.0
      picocolors: 1.1.0

  '@babel/parser@7.25.7':
    dependencies:
      '@babel/types': 7.25.7

  '@babel/plugin-transform-react-jsx-self@7.25.7(@babel/core@7.25.7)':
    dependencies:
      '@babel/core': 7.25.7
      '@babel/helper-plugin-utils': 7.25.7

  '@babel/plugin-transform-react-jsx-source@7.25.7(@babel/core@7.25.7)':
    dependencies:
      '@babel/core': 7.25.7
      '@babel/helper-plugin-utils': 7.25.7

  '@babel/runtime@7.25.7':
    dependencies:
      regenerator-runtime: 0.14.1

  '@babel/template@7.25.7':
    dependencies:
      '@babel/code-frame': 7.25.7
      '@babel/parser': 7.25.7
      '@babel/types': 7.25.7

  '@babel/traverse@7.25.7':
    dependencies:
      '@babel/code-frame': 7.25.7
      '@babel/generator': 7.25.7
      '@babel/parser': 7.25.7
      '@babel/template': 7.25.7
      '@babel/types': 7.25.7
      debug: 4.3.7
      globals: 11.12.0
    transitivePeerDependencies:
      - supports-color

  '@babel/types@7.25.7':
    dependencies:
      '@babel/helper-string-parser': 7.25.7
      '@babel/helper-validator-identifier': 7.25.7
      to-fast-properties: 2.0.0

  '@dword-design/dedent@0.7.0':
    dependencies:
      babel-plugin-add-module-exports: 1.0.4

  '@dword-design/endent@1.4.1':
    dependencies:
      '@dword-design/dedent': 0.7.0
      fast-json-parse: 1.0.3
      objectorarray: 1.0.5

  '@dword-design/eslint-plugin-import-alias@4.0.9':
    dependencies:
      '@babel/core': 7.25.7
      '@dword-design/functions': 5.0.27
      babel-plugin-module-resolver: 5.0.2
      deepmerge: 4.3.1
      jiti: 1.21.6
    transitivePeerDependencies:
      - supports-color

  '@dword-design/functions@5.0.27':
    dependencies:
      '@dword-design/endent': 1.4.1
      delay: 5.0.0
      lodash: 4.17.21
      tinycolor2: 1.6.0

  '@esbuild/aix-ppc64@0.21.5':
    optional: true

  '@esbuild/android-arm64@0.21.5':
    optional: true

  '@esbuild/android-arm@0.21.5':
    optional: true

  '@esbuild/android-x64@0.21.5':
    optional: true

  '@esbuild/darwin-arm64@0.21.5':
    optional: true

  '@esbuild/darwin-x64@0.21.5':
    optional: true

  '@esbuild/freebsd-arm64@0.21.5':
    optional: true

  '@esbuild/freebsd-x64@0.21.5':
    optional: true

  '@esbuild/linux-arm64@0.21.5':
    optional: true

  '@esbuild/linux-arm@0.21.5':
    optional: true

  '@esbuild/linux-ia32@0.21.5':
    optional: true

  '@esbuild/linux-loong64@0.21.5':
    optional: true

  '@esbuild/linux-mips64el@0.21.5':
    optional: true

  '@esbuild/linux-ppc64@0.21.5':
    optional: true

  '@esbuild/linux-riscv64@0.21.5':
    optional: true

  '@esbuild/linux-s390x@0.21.5':
    optional: true

  '@esbuild/linux-x64@0.21.5':
    optional: true

  '@esbuild/netbsd-x64@0.21.5':
    optional: true

  '@esbuild/openbsd-x64@0.21.5':
    optional: true

  '@esbuild/sunos-x64@0.21.5':
    optional: true

  '@esbuild/win32-arm64@0.21.5':
    optional: true

  '@esbuild/win32-ia32@0.21.5':
    optional: true

  '@esbuild/win32-x64@0.21.5':
    optional: true

  '@eslint-community/eslint-utils@4.4.0(eslint@8.57.1)':
    dependencies:
      eslint: 8.57.1
      eslint-visitor-keys: 3.4.3

  '@eslint-community/regexpp@4.11.1': {}

  '@eslint/eslintrc@2.1.4':
    dependencies:
      ajv: 6.12.6
      debug: 4.3.7
      espree: 9.6.1
      globals: 13.24.0
      ignore: 5.3.2
      import-fresh: 3.3.0
      js-yaml: 4.1.0
      minimatch: 3.1.2
      strip-json-comments: 3.1.1
    transitivePeerDependencies:
      - supports-color

  '@eslint/js@8.57.1': {}

  '@fluent/bundle@0.18.0': {}

  '@fluent/react@0.15.2(@fluent/bundle@0.18.0)(react@18.3.1)':
    dependencies:
      '@fluent/bundle': 0.18.0
      '@fluent/sequence': 0.8.0(@fluent/bundle@0.18.0)
      cached-iterable: 0.3.0
      react: 18.3.1

  '@fluent/sequence@0.8.0(@fluent/bundle@0.18.0)':
    dependencies:
      '@fluent/bundle': 0.18.0

  '@fontsource/poppins@5.1.0': {}

  '@formatjs/intl-localematcher@0.2.32':
    dependencies:
      tslib: 2.7.0

  '@humanwhocodes/config-array@0.13.0':
    dependencies:
      '@humanwhocodes/object-schema': 2.0.3
      debug: 4.3.7
      minimatch: 3.1.2
    transitivePeerDependencies:
      - supports-color

  '@humanwhocodes/module-importer@1.0.1': {}

  '@humanwhocodes/object-schema@2.0.3': {}

  '@isaacs/cliui@8.0.2':
    dependencies:
      string-width: 5.1.2
      string-width-cjs: string-width@4.2.3
      strip-ansi: 7.1.0
      strip-ansi-cjs: strip-ansi@6.0.1
      wrap-ansi: 8.1.0
      wrap-ansi-cjs: wrap-ansi@7.0.0

  '@jridgewell/gen-mapping@0.3.5':
    dependencies:
      '@jridgewell/set-array': 1.2.1
      '@jridgewell/sourcemap-codec': 1.5.0
      '@jridgewell/trace-mapping': 0.3.25

  '@jridgewell/resolve-uri@3.1.2': {}

  '@jridgewell/set-array@1.2.1': {}

  '@jridgewell/source-map@0.3.6':
    dependencies:
      '@jridgewell/gen-mapping': 0.3.5
      '@jridgewell/trace-mapping': 0.3.25
    optional: true

  '@jridgewell/sourcemap-codec@1.5.0': {}

  '@jridgewell/trace-mapping@0.3.25':
    dependencies:
      '@jridgewell/resolve-uri': 3.1.2
      '@jridgewell/sourcemap-codec': 1.5.0

  '@mediapipe/tasks-vision@0.10.8': {}

  '@mgit-at/typescript-flatbuffers-codegen@0.1.3':
    dependencies:
      deep-equal: 2.2.2
      ebnf: 1.9.1
      ebnf-parser: 0.1.10
      execa: 4.1.0
      flatbuffers: 1.12.0
      pegjs: 0.10.0
      ts-node: 9.1.1(typescript@4.8.4)
      typescript: 4.8.4
      yargs: 16.2.0

  '@monogrid/gainmap-js@3.0.6(three@0.163.0)':
    dependencies:
      promise-worker-transferable: 1.0.4
      three: 0.163.0

  '@nodelib/fs.scandir@2.1.5':
    dependencies:
      '@nodelib/fs.stat': 2.0.5
      run-parallel: 1.2.0

  '@nodelib/fs.stat@2.0.5': {}

  '@nodelib/fs.walk@1.2.8':
    dependencies:
      '@nodelib/fs.scandir': 2.1.5
      fastq: 1.17.1

  '@nolyfill/is-core-module@1.0.39': {}

  '@pkgjs/parseargs@0.11.0':
    optional: true

  '@react-spring/animated@9.6.1(react@18.3.1)':
    dependencies:
      '@react-spring/shared': 9.6.1(react@18.3.1)
      '@react-spring/types': 9.6.1
      react: 18.3.1

  '@react-spring/core@9.6.1(react@18.3.1)':
    dependencies:
      '@react-spring/animated': 9.6.1(react@18.3.1)
      '@react-spring/rafz': 9.6.1
      '@react-spring/shared': 9.6.1(react@18.3.1)
      '@react-spring/types': 9.6.1
      react: 18.3.1

  '@react-spring/rafz@9.6.1': {}

  '@react-spring/shared@9.6.1(react@18.3.1)':
    dependencies:
      '@react-spring/rafz': 9.6.1
      '@react-spring/types': 9.6.1
      react: 18.3.1

  '@react-spring/three@9.6.1(@react-three/fiber@8.17.10(react-dom@18.3.1(react@18.3.1))(react@18.3.1)(three@0.163.0))(react@18.3.1)(three@0.163.0)':
    dependencies:
      '@react-spring/animated': 9.6.1(react@18.3.1)
      '@react-spring/core': 9.6.1(react@18.3.1)
      '@react-spring/shared': 9.6.1(react@18.3.1)
      '@react-spring/types': 9.6.1
      '@react-three/fiber': 8.17.10(react-dom@18.3.1(react@18.3.1))(react@18.3.1)(three@0.163.0)
      react: 18.3.1
      three: 0.163.0

  '@react-spring/types@9.6.1': {}

  '@react-three/drei@9.114.3(@react-three/fiber@8.17.10(react-dom@18.3.1(react@18.3.1))(react@18.3.1)(three@0.163.0))(@types/react@18.3.11)(@types/three@0.163.0)(immer@9.0.21)(react-dom@18.3.1(react@18.3.1))(react@18.3.1)(three@0.163.0)':
    dependencies:
      '@babel/runtime': 7.25.7
      '@mediapipe/tasks-vision': 0.10.8
      '@monogrid/gainmap-js': 3.0.6(three@0.163.0)
      '@react-spring/three': 9.6.1(@react-three/fiber@8.17.10(react-dom@18.3.1(react@18.3.1))(react@18.3.1)(three@0.163.0))(react@18.3.1)(three@0.163.0)
      '@react-three/fiber': 8.17.10(react-dom@18.3.1(react@18.3.1))(react@18.3.1)(three@0.163.0)
      '@use-gesture/react': 10.3.1(react@18.3.1)
      camera-controls: 2.9.0(three@0.163.0)
      cross-env: 7.0.3
      detect-gpu: 5.0.51
      glsl-noise: 0.0.0
      hls.js: 1.3.5
      maath: 0.10.8(@types/three@0.163.0)(three@0.163.0)
      meshline: 3.3.1(three@0.163.0)
      react: 18.3.1
      react-composer: 5.0.3(react@18.3.1)
      stats-gl: 2.2.8
      stats.js: 0.17.0
      suspend-react: 0.1.3(react@18.3.1)
      three: 0.163.0
      three-mesh-bvh: 0.7.8(three@0.163.0)
      three-stdlib: 2.33.0(three@0.163.0)
      troika-three-text: 0.49.1(three@0.163.0)
      tunnel-rat: 0.1.2(@types/react@18.3.11)(immer@9.0.21)(react@18.3.1)
      utility-types: 3.11.0
      uuid: 9.0.1
      zustand: 3.7.2(react@18.3.1)
    optionalDependencies:
      react-dom: 18.3.1(react@18.3.1)
    transitivePeerDependencies:
      - '@types/react'
      - '@types/three'
      - immer

  '@react-three/fiber@8.17.10(react-dom@18.3.1(react@18.3.1))(react@18.3.1)(three@0.163.0)':
    dependencies:
      '@babel/runtime': 7.25.7
      '@types/debounce': 1.2.4
      '@types/react-reconciler': 0.26.7
      '@types/webxr': 0.5.20
      base64-js: 1.5.1
      buffer: 6.0.3
      debounce: 1.2.1
      its-fine: 1.2.5(react@18.3.1)
      react: 18.3.1
      react-reconciler: 0.27.0(react@18.3.1)
      scheduler: 0.21.0
      suspend-react: 0.1.3(react@18.3.1)
      three: 0.163.0
      zustand: 3.7.2(react@18.3.1)
    optionalDependencies:
      react-dom: 18.3.1(react@18.3.1)

  '@remix-run/router@1.19.2': {}

  '@rollup/rollup-android-arm-eabi@4.24.0':
    optional: true

  '@rollup/rollup-android-arm64@4.24.0':
    optional: true

  '@rollup/rollup-darwin-arm64@4.24.0':
    optional: true

  '@rollup/rollup-darwin-x64@4.24.0':
    optional: true

  '@rollup/rollup-linux-arm-gnueabihf@4.24.0':
    optional: true

  '@rollup/rollup-linux-arm-musleabihf@4.24.0':
    optional: true

  '@rollup/rollup-linux-arm64-gnu@4.24.0':
    optional: true

  '@rollup/rollup-linux-arm64-musl@4.24.0':
    optional: true

  '@rollup/rollup-linux-powerpc64le-gnu@4.24.0':
    optional: true

  '@rollup/rollup-linux-riscv64-gnu@4.24.0':
    optional: true

  '@rollup/rollup-linux-s390x-gnu@4.24.0':
    optional: true

  '@rollup/rollup-linux-x64-gnu@4.24.0':
    optional: true

  '@rollup/rollup-linux-x64-musl@4.24.0':
    optional: true

  '@rollup/rollup-win32-arm64-msvc@4.24.0':
    optional: true

  '@rollup/rollup-win32-ia32-msvc@4.24.0':
    optional: true

  '@rollup/rollup-win32-x64-msvc@4.24.0':
    optional: true

<<<<<<< HEAD
  '@sentry-internal/browser-utils@8.26.0':
    dependencies:
      '@sentry/core': 8.26.0
      '@sentry/types': 8.26.0
      '@sentry/utils': 8.26.0

  '@sentry-internal/feedback@8.26.0':
    dependencies:
      '@sentry/core': 8.26.0
      '@sentry/types': 8.26.0
      '@sentry/utils': 8.26.0

  '@sentry-internal/replay-canvas@8.26.0':
    dependencies:
      '@sentry-internal/replay': 8.26.0
      '@sentry/core': 8.26.0
      '@sentry/types': 8.26.0
      '@sentry/utils': 8.26.0

  '@sentry-internal/replay@8.26.0':
    dependencies:
      '@sentry-internal/browser-utils': 8.26.0
      '@sentry/core': 8.26.0
      '@sentry/types': 8.26.0
      '@sentry/utils': 8.26.0

  '@sentry/babel-plugin-component-annotate@2.22.2': {}

  '@sentry/browser@8.26.0':
    dependencies:
      '@sentry-internal/browser-utils': 8.26.0
      '@sentry-internal/feedback': 8.26.0
      '@sentry-internal/replay': 8.26.0
      '@sentry-internal/replay-canvas': 8.26.0
      '@sentry/core': 8.26.0
      '@sentry/types': 8.26.0
      '@sentry/utils': 8.26.0

  '@sentry/bundler-plugin-core@2.22.2':
    dependencies:
      '@babel/core': 7.24.7
      '@sentry/babel-plugin-component-annotate': 2.22.2
      '@sentry/cli': 2.33.1
      dotenv: 16.4.5
      find-up: 5.0.0
      glob: 9.3.5
      magic-string: 0.30.8
      unplugin: 1.0.1
    transitivePeerDependencies:
      - encoding
      - supports-color

  '@sentry/cli-darwin@2.33.1':
    optional: true

  '@sentry/cli-linux-arm64@2.33.1':
    optional: true

  '@sentry/cli-linux-arm@2.33.1':
    optional: true

  '@sentry/cli-linux-i686@2.33.1':
    optional: true

  '@sentry/cli-linux-x64@2.33.1':
    optional: true

  '@sentry/cli-win32-i686@2.33.1':
    optional: true

  '@sentry/cli-win32-x64@2.33.1':
    optional: true

  '@sentry/cli@2.33.1':
    dependencies:
      https-proxy-agent: 5.0.1
      node-fetch: 2.7.0
      progress: 2.0.3
      proxy-from-env: 1.1.0
      which: 2.0.2
    optionalDependencies:
      '@sentry/cli-darwin': 2.33.1
      '@sentry/cli-linux-arm': 2.33.1
      '@sentry/cli-linux-arm64': 2.33.1
      '@sentry/cli-linux-i686': 2.33.1
      '@sentry/cli-linux-x64': 2.33.1
      '@sentry/cli-win32-i686': 2.33.1
      '@sentry/cli-win32-x64': 2.33.1
    transitivePeerDependencies:
      - encoding
      - supports-color

  '@sentry/core@8.26.0':
    dependencies:
      '@sentry/types': 8.26.0
      '@sentry/utils': 8.26.0

  '@sentry/react@8.26.0(react@18.3.1)':
    dependencies:
      '@sentry/browser': 8.26.0
      '@sentry/core': 8.26.0
      '@sentry/types': 8.26.0
      '@sentry/utils': 8.26.0
      hoist-non-react-statics: 3.3.2
      react: 18.3.1

  '@sentry/types@8.26.0': {}

  '@sentry/utils@8.26.0':
    dependencies:
      '@sentry/types': 8.26.0

  '@sentry/vite-plugin@2.22.2':
    dependencies:
      '@sentry/bundler-plugin-core': 2.22.2
      unplugin: 1.0.1
    transitivePeerDependencies:
      - encoding
      - supports-color

  '@tailwindcss/forms@0.5.7(tailwindcss@3.4.4(ts-node@9.1.1(typescript@5.4.5)))':
=======
  '@rtsao/scc@1.1.0': {}

  '@tailwindcss/forms@0.5.9(tailwindcss@3.4.13(ts-node@9.1.1(typescript@5.6.3)))':
>>>>>>> bc487f86
    dependencies:
      mini-svg-data-uri: 1.4.4
      tailwindcss: 3.4.13(ts-node@9.1.1(typescript@5.6.3))

  '@tauri-apps/api@2.0.2': {}

  '@tauri-apps/cli-darwin-arm64@2.0.2':
    optional: true

  '@tauri-apps/cli-darwin-x64@2.0.2':
    optional: true

  '@tauri-apps/cli-linux-arm-gnueabihf@2.0.2':
    optional: true

  '@tauri-apps/cli-linux-arm64-gnu@2.0.2':
    optional: true

  '@tauri-apps/cli-linux-arm64-musl@2.0.2':
    optional: true

  '@tauri-apps/cli-linux-x64-gnu@2.0.2':
    optional: true

  '@tauri-apps/cli-linux-x64-musl@2.0.2':
    optional: true

  '@tauri-apps/cli-win32-arm64-msvc@2.0.2':
    optional: true

  '@tauri-apps/cli-win32-ia32-msvc@2.0.2':
    optional: true

  '@tauri-apps/cli-win32-x64-msvc@2.0.2':
    optional: true

  '@tauri-apps/cli@2.0.2':
    optionalDependencies:
      '@tauri-apps/cli-darwin-arm64': 2.0.2
      '@tauri-apps/cli-darwin-x64': 2.0.2
      '@tauri-apps/cli-linux-arm-gnueabihf': 2.0.2
      '@tauri-apps/cli-linux-arm64-gnu': 2.0.2
      '@tauri-apps/cli-linux-arm64-musl': 2.0.2
      '@tauri-apps/cli-linux-x64-gnu': 2.0.2
      '@tauri-apps/cli-linux-x64-musl': 2.0.2
      '@tauri-apps/cli-win32-arm64-msvc': 2.0.2
      '@tauri-apps/cli-win32-ia32-msvc': 2.0.2
      '@tauri-apps/cli-win32-x64-msvc': 2.0.2

  '@tauri-apps/plugin-dialog@2.0.0':
    dependencies:
      '@tauri-apps/api': 2.0.2

  '@tauri-apps/plugin-fs@2.0.0':
    dependencies:
      '@tauri-apps/api': 2.0.2

  '@tauri-apps/plugin-os@2.0.0':
    dependencies:
      '@tauri-apps/api': 2.0.2

  '@tauri-apps/plugin-shell@2.0.0':
    dependencies:
      '@tauri-apps/api': 2.0.2

  '@tauri-apps/plugin-store@2.0.0':
    dependencies:
      '@tauri-apps/api': 2.0.2

  '@tweenjs/tween.js@23.1.3': {}

  '@types/babel__core@7.20.5':
    dependencies:
      '@babel/parser': 7.25.7
      '@babel/types': 7.25.7
      '@types/babel__generator': 7.6.8
      '@types/babel__template': 7.4.4
      '@types/babel__traverse': 7.20.6

  '@types/babel__generator@7.6.8':
    dependencies:
      '@babel/types': 7.25.7

  '@types/babel__template@7.4.4':
    dependencies:
      '@babel/parser': 7.25.7
      '@babel/types': 7.25.7

  '@types/babel__traverse@7.20.6':
    dependencies:
      '@babel/types': 7.25.7

  '@types/debounce@1.2.4': {}

  '@types/draco3d@1.4.10': {}

  '@types/estree@1.0.6': {}

  '@types/file-saver@2.0.7': {}

  '@types/json5@0.0.29': {}

  '@types/node@20.14.2':
    dependencies:
      undici-types: 5.26.5
    optional: true

  '@types/offscreencanvas@2019.7.3': {}

  '@types/prop-types@15.7.13': {}

  '@types/react-dom@18.3.0':
    dependencies:
      '@types/react': 18.3.11

  '@types/react-helmet@6.1.11':
    dependencies:
      '@types/react': 18.3.11

  '@types/react-modal@3.16.3':
    dependencies:
      '@types/react': 18.3.11

  '@types/react-reconciler@0.26.7':
    dependencies:
      '@types/react': 18.3.11

  '@types/react-reconciler@0.28.8':
    dependencies:
      '@types/react': 18.3.11

  '@types/react@18.3.11':
    dependencies:
      '@types/prop-types': 15.7.13
      csstype: 3.1.3

  '@types/semver@7.5.8': {}

  '@types/stats.js@0.17.3': {}

  '@types/three@0.163.0':
    dependencies:
      '@tweenjs/tween.js': 23.1.3
      '@types/stats.js': 0.17.3
      '@types/webxr': 0.5.20
      fflate: 0.8.2
      meshoptimizer: 0.18.1

  '@types/webxr@0.5.20': {}

  '@typescript-eslint/eslint-plugin@7.18.0(@typescript-eslint/parser@7.18.0(eslint@8.57.1)(typescript@5.6.3))(eslint@8.57.1)(typescript@5.6.3)':
    dependencies:
      '@eslint-community/regexpp': 4.11.1
      '@typescript-eslint/parser': 7.18.0(eslint@8.57.1)(typescript@5.6.3)
      '@typescript-eslint/scope-manager': 7.18.0
      '@typescript-eslint/type-utils': 7.18.0(eslint@8.57.1)(typescript@5.6.3)
      '@typescript-eslint/utils': 7.18.0(eslint@8.57.1)(typescript@5.6.3)
      '@typescript-eslint/visitor-keys': 7.18.0
      eslint: 8.57.1
      graphemer: 1.4.0
      ignore: 5.3.2
      natural-compare: 1.4.0
      ts-api-utils: 1.3.0(typescript@5.6.3)
    optionalDependencies:
      typescript: 5.6.3
    transitivePeerDependencies:
      - supports-color

  '@typescript-eslint/parser@7.18.0(eslint@8.57.1)(typescript@5.6.3)':
    dependencies:
      '@typescript-eslint/scope-manager': 7.18.0
      '@typescript-eslint/types': 7.18.0
      '@typescript-eslint/typescript-estree': 7.18.0(typescript@5.6.3)
      '@typescript-eslint/visitor-keys': 7.18.0
      debug: 4.3.7
      eslint: 8.57.1
    optionalDependencies:
      typescript: 5.6.3
    transitivePeerDependencies:
      - supports-color

  '@typescript-eslint/scope-manager@7.18.0':
    dependencies:
      '@typescript-eslint/types': 7.18.0
      '@typescript-eslint/visitor-keys': 7.18.0

  '@typescript-eslint/type-utils@7.18.0(eslint@8.57.1)(typescript@5.6.3)':
    dependencies:
      '@typescript-eslint/typescript-estree': 7.18.0(typescript@5.6.3)
      '@typescript-eslint/utils': 7.18.0(eslint@8.57.1)(typescript@5.6.3)
      debug: 4.3.7
      eslint: 8.57.1
      ts-api-utils: 1.3.0(typescript@5.6.3)
    optionalDependencies:
      typescript: 5.6.3
    transitivePeerDependencies:
      - supports-color

  '@typescript-eslint/types@7.18.0': {}

  '@typescript-eslint/typescript-estree@7.18.0(typescript@5.6.3)':
    dependencies:
      '@typescript-eslint/types': 7.18.0
      '@typescript-eslint/visitor-keys': 7.18.0
      debug: 4.3.7
      globby: 11.1.0
      is-glob: 4.0.3
      minimatch: 9.0.5
      semver: 7.6.3
      ts-api-utils: 1.3.0(typescript@5.6.3)
    optionalDependencies:
      typescript: 5.6.3
    transitivePeerDependencies:
      - supports-color

  '@typescript-eslint/utils@7.18.0(eslint@8.57.1)(typescript@5.6.3)':
    dependencies:
      '@eslint-community/eslint-utils': 4.4.0(eslint@8.57.1)
      '@typescript-eslint/scope-manager': 7.18.0
      '@typescript-eslint/types': 7.18.0
      '@typescript-eslint/typescript-estree': 7.18.0(typescript@5.6.3)
      eslint: 8.57.1
    transitivePeerDependencies:
      - supports-color
      - typescript

  '@typescript-eslint/visitor-keys@7.18.0':
    dependencies:
      '@typescript-eslint/types': 7.18.0
      eslint-visitor-keys: 3.4.3

  '@ungap/structured-clone@1.2.0': {}

  '@use-gesture/core@10.3.1': {}

  '@use-gesture/react@10.3.1(react@18.3.1)':
    dependencies:
      '@use-gesture/core': 10.3.1
      react: 18.3.1

  '@vitejs/plugin-react@4.3.2(vite@5.4.8(@types/node@20.14.2)(sass@1.79.4)(terser@5.31.1))':
    dependencies:
      '@babel/core': 7.25.7
      '@babel/plugin-transform-react-jsx-self': 7.25.7(@babel/core@7.25.7)
      '@babel/plugin-transform-react-jsx-source': 7.25.7(@babel/core@7.25.7)
      '@types/babel__core': 7.20.5
      react-refresh: 0.14.2
      vite: 5.4.8(@types/node@20.14.2)(sass@1.79.4)(terser@5.31.1)
    transitivePeerDependencies:
      - supports-color

  acorn-jsx@5.3.2(acorn@8.12.1):
    dependencies:
      acorn: 8.12.1

  acorn@8.12.1: {}

  agent-base@6.0.2:
    dependencies:
      debug: 4.3.5
    transitivePeerDependencies:
      - supports-color

  ajv@6.12.6:
    dependencies:
      fast-deep-equal: 3.1.3
      fast-json-stable-stringify: 2.1.0
      json-schema-traverse: 0.4.1
      uri-js: 4.4.1

  ansi-escapes@7.0.0:
    dependencies:
      environment: 1.1.0

  ansi-regex@5.0.1: {}

  ansi-regex@6.0.1: {}

  ansi-styles@3.2.1:
    dependencies:
      color-convert: 1.9.3

  ansi-styles@4.3.0:
    dependencies:
      color-convert: 2.0.1

  ansi-styles@6.2.1: {}

  any-promise@1.3.0: {}

  anymatch@3.1.3:
    dependencies:
      normalize-path: 3.0.0
      picomatch: 2.3.1

  arg@4.1.3: {}

  arg@5.0.2: {}

  argparse@2.0.1: {}

  aria-query@5.1.3:
    dependencies:
      deep-equal: 2.2.3

  array-buffer-byte-length@1.0.0:
    dependencies:
      call-bind: 1.0.2
      is-array-buffer: 3.0.2

  array-buffer-byte-length@1.0.1:
    dependencies:
      call-bind: 1.0.7
      is-array-buffer: 3.0.4

  array-find-index@1.0.2: {}

  array-includes@3.1.8:
    dependencies:
      call-bind: 1.0.7
      define-properties: 1.2.1
      es-abstract: 1.23.3
      es-object-atoms: 1.0.0
      get-intrinsic: 1.2.4
      is-string: 1.0.7

  array-union@2.1.0: {}

  array.prototype.findlast@1.2.5:
    dependencies:
      call-bind: 1.0.7
      define-properties: 1.2.1
      es-abstract: 1.23.3
      es-errors: 1.3.0
      es-object-atoms: 1.0.0
      es-shim-unscopables: 1.0.2

  array.prototype.findlastindex@1.2.5:
    dependencies:
      call-bind: 1.0.7
      define-properties: 1.2.1
      es-abstract: 1.23.3
      es-errors: 1.3.0
      es-object-atoms: 1.0.0
      es-shim-unscopables: 1.0.2

  array.prototype.flat@1.3.2:
    dependencies:
      call-bind: 1.0.7
      define-properties: 1.2.1
      es-abstract: 1.23.3
      es-shim-unscopables: 1.0.2

  array.prototype.flatmap@1.3.2:
    dependencies:
      call-bind: 1.0.7
      define-properties: 1.2.1
      es-abstract: 1.23.3
      es-shim-unscopables: 1.0.2

  array.prototype.tosorted@1.1.4:
    dependencies:
      call-bind: 1.0.7
      define-properties: 1.2.1
      es-abstract: 1.23.3
      es-errors: 1.3.0
      es-shim-unscopables: 1.0.2

  arraybuffer.prototype.slice@1.0.3:
    dependencies:
      array-buffer-byte-length: 1.0.1
      call-bind: 1.0.7
      define-properties: 1.2.1
      es-abstract: 1.23.3
      es-errors: 1.3.0
      get-intrinsic: 1.2.4
      is-array-buffer: 3.0.4
      is-shared-array-buffer: 1.0.3

  ast-types-flow@0.0.8: {}

  autoprefixer@10.4.20(postcss@8.4.47):
    dependencies:
      browserslist: 4.24.0
      caniuse-lite: 1.0.30001667
      fraction.js: 4.3.7
      normalize-range: 0.1.2
      picocolors: 1.1.0
      postcss: 8.4.47
      postcss-value-parser: 4.2.0

  available-typed-arrays@1.0.5: {}

  available-typed-arrays@1.0.7:
    dependencies:
      possible-typed-array-names: 1.0.0

  axe-core@4.10.0: {}

  axobject-query@4.1.0: {}

  babel-plugin-add-module-exports@1.0.4: {}

  babel-plugin-module-resolver@5.0.2:
    dependencies:
      find-babel-config: 2.1.2
      glob: 9.3.5
      pkg-up: 3.1.0
      reselect: 4.1.8
      resolve: 1.22.8

  balanced-match@1.0.2: {}

  base64-js@1.5.1: {}

  bidi-js@1.0.3:
    dependencies:
      require-from-string: 2.0.2

  binary-extensions@2.3.0: {}

  brace-expansion@1.1.11:
    dependencies:
      balanced-match: 1.0.2
      concat-map: 0.0.1

  brace-expansion@2.0.1:
    dependencies:
      balanced-match: 1.0.2

  braces@3.0.3:
    dependencies:
      fill-range: 7.1.1

  browser-fs-access@0.35.0: {}

  browserslist@4.24.0:
    dependencies:
      caniuse-lite: 1.0.30001667
      electron-to-chromium: 1.5.34
      node-releases: 2.0.18
      update-browserslist-db: 1.1.1(browserslist@4.24.0)

  buffer-from@1.1.2: {}

  buffer@6.0.3:
    dependencies:
      base64-js: 1.5.1
      ieee754: 1.2.1

  cached-iterable@0.3.0: {}

  call-bind@1.0.2:
    dependencies:
      function-bind: 1.1.2
      get-intrinsic: 1.2.1

  call-bind@1.0.7:
    dependencies:
      es-define-property: 1.0.0
      es-errors: 1.3.0
      function-bind: 1.1.2
      get-intrinsic: 1.2.4
      set-function-length: 1.2.2

  callsites@3.1.0: {}

  camelcase-css@2.0.1: {}

  camera-controls@2.9.0(three@0.163.0):
    dependencies:
      three: 0.163.0

  caniuse-lite@1.0.30001667: {}

  chalk@2.4.2:
    dependencies:
      ansi-styles: 3.2.1
      escape-string-regexp: 1.0.5
      supports-color: 5.5.0

  chalk@4.1.2:
    dependencies:
      ansi-styles: 4.3.0
      supports-color: 7.2.0

  chalk@5.3.0: {}

  chokidar@3.6.0:
    dependencies:
      anymatch: 3.1.3
      braces: 3.0.3
      glob-parent: 5.1.2
      is-binary-path: 2.1.0
      is-glob: 4.0.3
      normalize-path: 3.0.0
      readdirp: 3.6.0
    optionalDependencies:
      fsevents: 2.3.3

  chokidar@4.0.1:
    dependencies:
      readdirp: 4.0.2

  classnames@2.5.1: {}

  cli-cursor@5.0.0:
    dependencies:
      restore-cursor: 5.1.0

  cli-truncate@4.0.0:
    dependencies:
      slice-ansi: 5.0.0
      string-width: 7.2.0

  cliui@7.0.4:
    dependencies:
      string-width: 4.2.3
      strip-ansi: 6.0.1
      wrap-ansi: 7.0.0

  cliui@8.0.1:
    dependencies:
      string-width: 4.2.3
      strip-ansi: 6.0.1
      wrap-ansi: 7.0.0

  color-convert@1.9.3:
    dependencies:
      color-name: 1.1.3

  color-convert@2.0.1:
    dependencies:
      color-name: 1.1.4

  color-name@1.1.3: {}

  color-name@1.1.4: {}

  colorette@2.0.20: {}

  commander@12.1.0: {}

  commander@2.20.3:
    optional: true

  commander@4.1.1: {}

  concat-map@0.0.1: {}

  confusing-browser-globals@1.0.11: {}

  convert-source-map@2.0.0: {}

  create-require@1.1.1: {}

  cross-env@7.0.3:
    dependencies:
      cross-spawn: 7.0.3

  cross-spawn@7.0.3:
    dependencies:
      path-key: 3.1.1
      shebang-command: 2.0.0
      which: 2.0.2

  css-mediaquery@0.1.2: {}

  cssesc@3.0.0: {}

  csstype@3.1.3: {}

  damerau-levenshtein@1.0.8: {}

  data-view-buffer@1.0.1:
    dependencies:
      call-bind: 1.0.7
      es-errors: 1.3.0
      is-data-view: 1.0.1

  data-view-byte-length@1.0.1:
    dependencies:
      call-bind: 1.0.7
      es-errors: 1.3.0
      is-data-view: 1.0.1

  data-view-byte-offset@1.0.0:
    dependencies:
      call-bind: 1.0.7
      es-errors: 1.3.0
      is-data-view: 1.0.1

  debounce@1.2.1: {}

  debug@3.2.7:
    dependencies:
      ms: 2.1.3

  debug@4.3.7:
    dependencies:
      ms: 2.1.3

  deep-equal@2.2.2:
    dependencies:
      array-buffer-byte-length: 1.0.0
      call-bind: 1.0.2
      es-get-iterator: 1.1.3
      get-intrinsic: 1.2.1
      is-arguments: 1.1.1
      is-array-buffer: 3.0.2
      is-date-object: 1.0.5
      is-regex: 1.1.4
      is-shared-array-buffer: 1.0.2
      isarray: 2.0.5
      object-is: 1.1.5
      object-keys: 1.1.1
      object.assign: 4.1.5
      regexp.prototype.flags: 1.5.1
      side-channel: 1.0.4
      which-boxed-primitive: 1.0.2
      which-collection: 1.0.1
      which-typed-array: 1.1.11

  deep-equal@2.2.3:
    dependencies:
      array-buffer-byte-length: 1.0.1
      call-bind: 1.0.7
      es-get-iterator: 1.1.3
      get-intrinsic: 1.2.4
      is-arguments: 1.1.1
      is-array-buffer: 3.0.4
      is-date-object: 1.0.5
      is-regex: 1.1.4
      is-shared-array-buffer: 1.0.3
      isarray: 2.0.5
      object-is: 1.1.6
      object-keys: 1.1.1
      object.assign: 4.1.5
      regexp.prototype.flags: 1.5.3
      side-channel: 1.0.6
      which-boxed-primitive: 1.0.2
      which-collection: 1.0.2
      which-typed-array: 1.1.15

  deep-is@0.1.4: {}

  deepmerge@4.3.1: {}

  define-data-property@1.1.4:
    dependencies:
      es-define-property: 1.0.0
      es-errors: 1.3.0
      gopd: 1.0.1

  define-lazy-prop@2.0.0: {}

  define-properties@1.2.1:
    dependencies:
      define-data-property: 1.1.4
      has-property-descriptors: 1.0.2
      object-keys: 1.1.1

  delay@5.0.0: {}

  detect-gpu@5.0.51:
    dependencies:
      webgl-constants: 1.1.1

  didyoumean@1.2.2: {}

  diff@4.0.2: {}

  dir-glob@3.0.1:
    dependencies:
      path-type: 4.0.0

  dlv@1.1.3: {}

  doctrine@2.1.0:
    dependencies:
      esutils: 2.0.3

  doctrine@3.0.0:
    dependencies:
      esutils: 2.0.3

  dotenv@16.4.5: {}

  draco3d@1.5.7: {}

  eastasianwidth@0.2.0: {}

  ebnf-parser@0.1.10: {}

  ebnf@1.9.1: {}

  electron-to-chromium@1.5.34: {}

  emoji-regex@10.4.0: {}

  emoji-regex@8.0.0: {}

  emoji-regex@9.2.2: {}

  end-of-stream@1.4.4:
    dependencies:
      once: 1.4.0

  enhanced-resolve@5.17.1:
    dependencies:
      graceful-fs: 4.2.11
      tapable: 2.2.1

  environment@1.1.0: {}

  es-abstract@1.23.3:
    dependencies:
      array-buffer-byte-length: 1.0.1
      arraybuffer.prototype.slice: 1.0.3
      available-typed-arrays: 1.0.7
      call-bind: 1.0.7
      data-view-buffer: 1.0.1
      data-view-byte-length: 1.0.1
      data-view-byte-offset: 1.0.0
      es-define-property: 1.0.0
      es-errors: 1.3.0
      es-object-atoms: 1.0.0
      es-set-tostringtag: 2.0.3
      es-to-primitive: 1.2.1
      function.prototype.name: 1.1.6
      get-intrinsic: 1.2.4
      get-symbol-description: 1.0.2
      globalthis: 1.0.4
      gopd: 1.0.1
      has-property-descriptors: 1.0.2
      has-proto: 1.0.3
      has-symbols: 1.0.3
      hasown: 2.0.2
      internal-slot: 1.0.7
      is-array-buffer: 3.0.4
      is-callable: 1.2.7
      is-data-view: 1.0.1
      is-negative-zero: 2.0.3
      is-regex: 1.1.4
      is-shared-array-buffer: 1.0.3
      is-string: 1.0.7
      is-typed-array: 1.1.13
      is-weakref: 1.0.2
      object-inspect: 1.13.2
      object-keys: 1.1.1
      object.assign: 4.1.5
      regexp.prototype.flags: 1.5.3
      safe-array-concat: 1.1.2
      safe-regex-test: 1.0.3
      string.prototype.trim: 1.2.9
      string.prototype.trimend: 1.0.8
      string.prototype.trimstart: 1.0.8
      typed-array-buffer: 1.0.2
      typed-array-byte-length: 1.0.1
      typed-array-byte-offset: 1.0.2
      typed-array-length: 1.0.6
      unbox-primitive: 1.0.2
      which-typed-array: 1.1.15

  es-define-property@1.0.0:
    dependencies:
      get-intrinsic: 1.2.4

  es-errors@1.3.0: {}

  es-get-iterator@1.1.3:
    dependencies:
      call-bind: 1.0.2
      get-intrinsic: 1.2.1
      has-symbols: 1.0.3
      is-arguments: 1.1.1
      is-map: 2.0.2
      is-set: 2.0.2
      is-string: 1.0.7
      isarray: 2.0.5
      stop-iteration-iterator: 1.0.0

  es-iterator-helpers@1.1.0:
    dependencies:
      call-bind: 1.0.7
      define-properties: 1.2.1
      es-abstract: 1.23.3
      es-errors: 1.3.0
      es-set-tostringtag: 2.0.3
      function-bind: 1.1.2
      get-intrinsic: 1.2.4
      globalthis: 1.0.4
      has-property-descriptors: 1.0.2
      has-proto: 1.0.3
      has-symbols: 1.0.3
      internal-slot: 1.0.7
      iterator.prototype: 1.1.3
      safe-array-concat: 1.1.2

  es-object-atoms@1.0.0:
    dependencies:
      es-errors: 1.3.0

  es-set-tostringtag@2.0.3:
    dependencies:
      get-intrinsic: 1.2.4
      has-tostringtag: 1.0.2
      hasown: 2.0.2

  es-shim-unscopables@1.0.2:
    dependencies:
      hasown: 2.0.2

  es-to-primitive@1.2.1:
    dependencies:
      is-callable: 1.2.7
      is-date-object: 1.0.5
      is-symbol: 1.0.4

  esbuild@0.21.5:
    optionalDependencies:
      '@esbuild/aix-ppc64': 0.21.5
      '@esbuild/android-arm': 0.21.5
      '@esbuild/android-arm64': 0.21.5
      '@esbuild/android-x64': 0.21.5
      '@esbuild/darwin-arm64': 0.21.5
      '@esbuild/darwin-x64': 0.21.5
      '@esbuild/freebsd-arm64': 0.21.5
      '@esbuild/freebsd-x64': 0.21.5
      '@esbuild/linux-arm': 0.21.5
      '@esbuild/linux-arm64': 0.21.5
      '@esbuild/linux-ia32': 0.21.5
      '@esbuild/linux-loong64': 0.21.5
      '@esbuild/linux-mips64el': 0.21.5
      '@esbuild/linux-ppc64': 0.21.5
      '@esbuild/linux-riscv64': 0.21.5
      '@esbuild/linux-s390x': 0.21.5
      '@esbuild/linux-x64': 0.21.5
      '@esbuild/netbsd-x64': 0.21.5
      '@esbuild/openbsd-x64': 0.21.5
      '@esbuild/sunos-x64': 0.21.5
      '@esbuild/win32-arm64': 0.21.5
      '@esbuild/win32-ia32': 0.21.5
      '@esbuild/win32-x64': 0.21.5

  escalade@3.1.1: {}

  escalade@3.2.0: {}

  escape-string-regexp@1.0.5: {}

  escape-string-regexp@4.0.0: {}

  eslint-config-airbnb-base@15.0.0(eslint-plugin-import@2.31.0(@typescript-eslint/parser@7.18.0(eslint@8.57.1)(typescript@5.6.3))(eslint-import-resolver-typescript@3.6.3)(eslint@8.57.1))(eslint@8.57.1):
    dependencies:
      confusing-browser-globals: 1.0.11
      eslint: 8.57.1
      eslint-plugin-import: 2.31.0(@typescript-eslint/parser@7.18.0(eslint@8.57.1)(typescript@5.6.3))(eslint-import-resolver-typescript@3.6.3)(eslint@8.57.1)
      object.assign: 4.1.5
      object.entries: 1.1.8
      semver: 6.3.1

  eslint-config-airbnb@19.0.4(eslint-plugin-import@2.31.0(@typescript-eslint/parser@7.18.0(eslint@8.57.1)(typescript@5.6.3))(eslint-import-resolver-typescript@3.6.3)(eslint@8.57.1))(eslint-plugin-jsx-a11y@6.10.0(eslint@8.57.1))(eslint-plugin-react-hooks@4.6.2(eslint@8.57.1))(eslint-plugin-react@7.37.1(eslint@8.57.1))(eslint@8.57.1):
    dependencies:
      eslint: 8.57.1
      eslint-config-airbnb-base: 15.0.0(eslint-plugin-import@2.31.0(@typescript-eslint/parser@7.18.0(eslint@8.57.1)(typescript@5.6.3))(eslint-import-resolver-typescript@3.6.3)(eslint@8.57.1))(eslint@8.57.1)
      eslint-plugin-import: 2.31.0(@typescript-eslint/parser@7.18.0(eslint@8.57.1)(typescript@5.6.3))(eslint-import-resolver-typescript@3.6.3)(eslint@8.57.1)
      eslint-plugin-jsx-a11y: 6.10.0(eslint@8.57.1)
      eslint-plugin-react: 7.37.1(eslint@8.57.1)
      eslint-plugin-react-hooks: 4.6.2(eslint@8.57.1)
      object.assign: 4.1.5
      object.entries: 1.1.8

  eslint-import-resolver-node@0.3.9:
    dependencies:
      debug: 3.2.7
      is-core-module: 2.15.1
      resolve: 1.22.8
    transitivePeerDependencies:
      - supports-color

  eslint-import-resolver-typescript@3.6.3(@typescript-eslint/parser@7.18.0(eslint@8.57.1)(typescript@5.6.3))(eslint-plugin-import@2.31.0)(eslint@8.57.1):
    dependencies:
      '@nolyfill/is-core-module': 1.0.39
      debug: 4.3.7
      enhanced-resolve: 5.17.1
      eslint: 8.57.1
      eslint-module-utils: 2.12.0(@typescript-eslint/parser@7.18.0(eslint@8.57.1)(typescript@5.6.3))(eslint-import-resolver-node@0.3.9)(eslint-import-resolver-typescript@3.6.3(@typescript-eslint/parser@7.18.0(eslint@8.57.1)(typescript@5.6.3))(eslint-plugin-import@2.31.0)(eslint@8.57.1))(eslint@8.57.1)
      fast-glob: 3.3.2
      get-tsconfig: 4.8.1
      is-bun-module: 1.2.1
      is-glob: 4.0.3
    optionalDependencies:
      eslint-plugin-import: 2.31.0(@typescript-eslint/parser@7.18.0(eslint@8.57.1)(typescript@5.6.3))(eslint-import-resolver-typescript@3.6.3)(eslint@8.57.1)
    transitivePeerDependencies:
      - '@typescript-eslint/parser'
      - eslint-import-resolver-node
      - eslint-import-resolver-webpack
      - supports-color

  eslint-module-utils@2.12.0(@typescript-eslint/parser@7.18.0(eslint@8.57.1)(typescript@5.6.3))(eslint-import-resolver-node@0.3.9)(eslint-import-resolver-typescript@3.6.3(@typescript-eslint/parser@7.18.0(eslint@8.57.1)(typescript@5.6.3))(eslint-plugin-import@2.31.0)(eslint@8.57.1))(eslint@8.57.1):
    dependencies:
      debug: 3.2.7
    optionalDependencies:
      '@typescript-eslint/parser': 7.18.0(eslint@8.57.1)(typescript@5.6.3)
      eslint: 8.57.1
      eslint-import-resolver-node: 0.3.9
      eslint-import-resolver-typescript: 3.6.3(@typescript-eslint/parser@7.18.0(eslint@8.57.1)(typescript@5.6.3))(eslint-plugin-import@2.31.0)(eslint@8.57.1)
    transitivePeerDependencies:
      - supports-color

  eslint-plugin-import@2.31.0(@typescript-eslint/parser@7.18.0(eslint@8.57.1)(typescript@5.6.3))(eslint-import-resolver-typescript@3.6.3)(eslint@8.57.1):
    dependencies:
      '@rtsao/scc': 1.1.0
      array-includes: 3.1.8
      array.prototype.findlastindex: 1.2.5
      array.prototype.flat: 1.3.2
      array.prototype.flatmap: 1.3.2
      debug: 3.2.7
      doctrine: 2.1.0
      eslint: 8.57.1
      eslint-import-resolver-node: 0.3.9
      eslint-module-utils: 2.12.0(@typescript-eslint/parser@7.18.0(eslint@8.57.1)(typescript@5.6.3))(eslint-import-resolver-node@0.3.9)(eslint-import-resolver-typescript@3.6.3(@typescript-eslint/parser@7.18.0(eslint@8.57.1)(typescript@5.6.3))(eslint-plugin-import@2.31.0)(eslint@8.57.1))(eslint@8.57.1)
      hasown: 2.0.2
      is-core-module: 2.15.1
      is-glob: 4.0.3
      minimatch: 3.1.2
      object.fromentries: 2.0.8
      object.groupby: 1.0.3
      object.values: 1.2.0
      semver: 6.3.1
      string.prototype.trimend: 1.0.8
      tsconfig-paths: 3.15.0
    optionalDependencies:
      '@typescript-eslint/parser': 7.18.0(eslint@8.57.1)(typescript@5.6.3)
    transitivePeerDependencies:
      - eslint-import-resolver-typescript
      - eslint-import-resolver-webpack
      - supports-color

  eslint-plugin-jsx-a11y@6.10.0(eslint@8.57.1):
    dependencies:
      aria-query: 5.1.3
      array-includes: 3.1.8
      array.prototype.flatmap: 1.3.2
      ast-types-flow: 0.0.8
      axe-core: 4.10.0
      axobject-query: 4.1.0
      damerau-levenshtein: 1.0.8
      emoji-regex: 9.2.2
      es-iterator-helpers: 1.1.0
      eslint: 8.57.1
      hasown: 2.0.2
      jsx-ast-utils: 3.3.5
      language-tags: 1.0.9
      minimatch: 3.1.2
      object.fromentries: 2.0.8
      safe-regex-test: 1.0.3
      string.prototype.includes: 2.0.0

  eslint-plugin-react-hooks@4.6.2(eslint@8.57.1):
    dependencies:
      eslint: 8.57.1

  eslint-plugin-react@7.37.1(eslint@8.57.1):
    dependencies:
      array-includes: 3.1.8
      array.prototype.findlast: 1.2.5
      array.prototype.flatmap: 1.3.2
      array.prototype.tosorted: 1.1.4
      doctrine: 2.1.0
      es-iterator-helpers: 1.1.0
      eslint: 8.57.1
      estraverse: 5.3.0
      hasown: 2.0.2
      jsx-ast-utils: 3.3.5
      minimatch: 3.1.2
      object.entries: 1.1.8
      object.fromentries: 2.0.8
      object.values: 1.2.0
      prop-types: 15.8.1
      resolve: 2.0.0-next.5
      semver: 6.3.1
      string.prototype.matchall: 4.0.11
      string.prototype.repeat: 1.0.0

  eslint-scope@7.2.2:
    dependencies:
      esrecurse: 4.3.0
      estraverse: 5.3.0

  eslint-visitor-keys@3.4.3: {}

  eslint@8.57.1:
    dependencies:
      '@eslint-community/eslint-utils': 4.4.0(eslint@8.57.1)
      '@eslint-community/regexpp': 4.11.1
      '@eslint/eslintrc': 2.1.4
      '@eslint/js': 8.57.1
      '@humanwhocodes/config-array': 0.13.0
      '@humanwhocodes/module-importer': 1.0.1
      '@nodelib/fs.walk': 1.2.8
      '@ungap/structured-clone': 1.2.0
      ajv: 6.12.6
      chalk: 4.1.2
      cross-spawn: 7.0.3
      debug: 4.3.7
      doctrine: 3.0.0
      escape-string-regexp: 4.0.0
      eslint-scope: 7.2.2
      eslint-visitor-keys: 3.4.3
      espree: 9.6.1
      esquery: 1.6.0
      esutils: 2.0.3
      fast-deep-equal: 3.1.3
      file-entry-cache: 6.0.1
      find-up: 5.0.0
      glob-parent: 6.0.2
      globals: 13.24.0
      graphemer: 1.4.0
      ignore: 5.3.2
      imurmurhash: 0.1.4
      is-glob: 4.0.3
      is-path-inside: 3.0.3
      js-yaml: 4.1.0
      json-stable-stringify-without-jsonify: 1.0.1
      levn: 0.4.1
      lodash.merge: 4.6.2
      minimatch: 3.1.2
      natural-compare: 1.4.0
      optionator: 0.9.4
      strip-ansi: 6.0.1
      text-table: 0.2.0
    transitivePeerDependencies:
      - supports-color

  espree@9.6.1:
    dependencies:
      acorn: 8.12.1
      acorn-jsx: 5.3.2(acorn@8.12.1)
      eslint-visitor-keys: 3.4.3

  esquery@1.6.0:
    dependencies:
      estraverse: 5.3.0

  esrecurse@4.3.0:
    dependencies:
      estraverse: 5.3.0

  estraverse@5.3.0: {}

  esutils@2.0.3: {}

  eventemitter3@5.0.1: {}

  execa@4.1.0:
    dependencies:
      cross-spawn: 7.0.3
      get-stream: 5.2.0
      human-signals: 1.1.1
      is-stream: 2.0.1
      merge-stream: 2.0.0
      npm-run-path: 4.0.1
      onetime: 5.1.2
      signal-exit: 3.0.7
      strip-final-newline: 2.0.0

  execa@8.0.1:
    dependencies:
      cross-spawn: 7.0.3
      get-stream: 8.0.1
      human-signals: 5.0.0
      is-stream: 3.0.0
      merge-stream: 2.0.0
      npm-run-path: 5.3.0
      onetime: 6.0.0
      signal-exit: 4.1.0
      strip-final-newline: 3.0.0

  exenv@1.2.2: {}

  fast-deep-equal@3.1.3: {}

  fast-glob@3.3.2:
    dependencies:
      '@nodelib/fs.stat': 2.0.5
      '@nodelib/fs.walk': 1.2.8
      glob-parent: 5.1.2
      merge2: 1.4.1
      micromatch: 4.0.8

  fast-json-parse@1.0.3: {}

  fast-json-stable-stringify@2.1.0: {}

  fast-levenshtein@2.0.6: {}

  fastq@1.17.1:
    dependencies:
      reusify: 1.0.4

  fflate@0.6.10: {}

  fflate@0.8.2: {}

  file-entry-cache@6.0.1:
    dependencies:
      flat-cache: 3.2.0

  fill-range@7.1.1:
    dependencies:
      to-regex-range: 5.0.1

  find-babel-config@2.1.2:
    dependencies:
      json5: 2.2.3

  find-up@3.0.0:
    dependencies:
      locate-path: 3.0.0

  find-up@5.0.0:
    dependencies:
      locate-path: 6.0.0
      path-exists: 4.0.0

  flat-cache@3.2.0:
    dependencies:
      flatted: 3.3.1
      keyv: 4.5.4
      rimraf: 3.0.2

  flatbuffers@1.12.0: {}

  flatbuffers@22.10.26: {}

  flatbuffers@22.12.6: {}

  flatted@3.3.1: {}

  for-each@0.3.3:
    dependencies:
      is-callable: 1.2.7

  foreground-child@3.3.0:
    dependencies:
      cross-spawn: 7.0.3
      signal-exit: 4.1.0

  fraction.js@4.3.7: {}

  fs.realpath@1.0.0: {}

  fsevents@2.3.3:
    optional: true

  function-bind@1.1.2: {}

  function.prototype.name@1.1.6:
    dependencies:
      call-bind: 1.0.7
      define-properties: 1.2.1
      es-abstract: 1.23.3
      functions-have-names: 1.2.3

  functions-have-names@1.2.3: {}

  gensync@1.0.0-beta.2: {}

  get-caller-file@2.0.5: {}

  get-east-asian-width@1.2.0: {}

  get-intrinsic@1.2.1:
    dependencies:
      function-bind: 1.1.2
      has: 1.0.3
      has-proto: 1.0.3
      has-symbols: 1.0.3

  get-intrinsic@1.2.4:
    dependencies:
      es-errors: 1.3.0
      function-bind: 1.1.2
      has-proto: 1.0.3
      has-symbols: 1.0.3
      hasown: 2.0.2

  get-stream@5.2.0:
    dependencies:
      pump: 3.0.0

  get-stream@8.0.1: {}

  get-symbol-description@1.0.2:
    dependencies:
      call-bind: 1.0.7
      es-errors: 1.3.0
      get-intrinsic: 1.2.4

  get-tsconfig@4.8.1:
    dependencies:
      resolve-pkg-maps: 1.0.0

  glob-parent@5.1.2:
    dependencies:
      is-glob: 4.0.3

  glob-parent@6.0.2:
    dependencies:
      is-glob: 4.0.3

  glob@10.4.5:
    dependencies:
      foreground-child: 3.3.0
      jackspeak: 3.4.3
      minimatch: 9.0.5
      minipass: 7.1.2
      package-json-from-dist: 1.0.1
      path-scurry: 1.11.1

  glob@7.2.3:
    dependencies:
      fs.realpath: 1.0.0
      inflight: 1.0.6
      inherits: 2.0.4
      minimatch: 3.1.2
      once: 1.4.0
      path-is-absolute: 1.0.1

  glob@9.3.5:
    dependencies:
      fs.realpath: 1.0.0
      minimatch: 8.0.4
      minipass: 4.2.8
      path-scurry: 1.11.1

  globals@11.12.0: {}

  globals@13.24.0:
    dependencies:
      type-fest: 0.20.2

  globalthis@1.0.4:
    dependencies:
      define-properties: 1.2.1
      gopd: 1.0.1

  globby@11.1.0:
    dependencies:
      array-union: 2.1.0
      dir-glob: 3.0.1
      fast-glob: 3.3.2
      ignore: 5.3.2
      merge2: 1.4.1
      slash: 3.0.0

  glsl-noise@0.0.0: {}

  gopd@1.0.1:
    dependencies:
      get-intrinsic: 1.2.4

  graceful-fs@4.2.11: {}

  graphemer@1.4.0: {}

  has-bigints@1.0.2: {}

  has-flag@3.0.0: {}

  has-flag@4.0.0: {}

  has-property-descriptors@1.0.2:
    dependencies:
      es-define-property: 1.0.0

  has-proto@1.0.3: {}

  has-symbols@1.0.3: {}

  has-tostringtag@1.0.0:
    dependencies:
      has-symbols: 1.0.3

  has-tostringtag@1.0.2:
    dependencies:
      has-symbols: 1.0.3

  has@1.0.3:
    dependencies:
      function-bind: 1.1.2

  hasown@2.0.2:
    dependencies:
      function-bind: 1.1.2

  hls.js@1.3.5: {}

  hoist-non-react-statics@3.3.2:
    dependencies:
      react-is: 16.13.1

  https-proxy-agent@5.0.1:
    dependencies:
      agent-base: 6.0.2
      debug: 4.3.5
    transitivePeerDependencies:
      - supports-color

  human-signals@1.1.1: {}

  human-signals@5.0.0: {}

  husky@9.1.6: {}

  hyphenate-style-name@1.1.0: {}

  ieee754@1.2.1: {}

  ignore@5.3.2: {}

  immediate@3.0.6: {}

  immer@9.0.21:
    optional: true

  immutable@4.3.7: {}

  import-fresh@3.3.0:
    dependencies:
      parent-module: 1.0.1
      resolve-from: 4.0.0

  imurmurhash@0.1.4: {}

  inflight@1.0.6:
    dependencies:
      once: 1.4.0
      wrappy: 1.0.2

  inherits@2.0.4: {}

  internal-slot@1.0.7:
    dependencies:
      es-errors: 1.3.0
      hasown: 2.0.2
      side-channel: 1.0.6

  intl-pluralrules@2.0.1: {}

  ip-num@1.5.1: {}

  is-arguments@1.1.1:
    dependencies:
      call-bind: 1.0.2
      has-tostringtag: 1.0.0

  is-array-buffer@3.0.2:
    dependencies:
      call-bind: 1.0.2
      get-intrinsic: 1.2.1
      is-typed-array: 1.1.12

  is-array-buffer@3.0.4:
    dependencies:
      call-bind: 1.0.7
      get-intrinsic: 1.2.4

  is-async-function@2.0.0:
    dependencies:
      has-tostringtag: 1.0.2

  is-bigint@1.0.4:
    dependencies:
      has-bigints: 1.0.2

  is-binary-path@2.1.0:
    dependencies:
      binary-extensions: 2.3.0

  is-boolean-object@1.1.2:
    dependencies:
      call-bind: 1.0.2
      has-tostringtag: 1.0.0

  is-bun-module@1.2.1:
    dependencies:
      semver: 7.6.3

  is-callable@1.2.7: {}

  is-core-module@2.15.1:
    dependencies:
      hasown: 2.0.2

  is-data-view@1.0.1:
    dependencies:
      is-typed-array: 1.1.13

  is-date-object@1.0.5:
    dependencies:
      has-tostringtag: 1.0.0

  is-docker@2.2.1: {}

  is-extglob@2.1.1: {}

  is-finalizationregistry@1.0.2:
    dependencies:
      call-bind: 1.0.7

  is-fullwidth-code-point@3.0.0: {}

  is-fullwidth-code-point@4.0.0: {}

  is-fullwidth-code-point@5.0.0:
    dependencies:
      get-east-asian-width: 1.2.0

  is-generator-function@1.0.10:
    dependencies:
      has-tostringtag: 1.0.2

  is-glob@4.0.3:
    dependencies:
      is-extglob: 2.1.1

  is-map@2.0.2: {}

  is-map@2.0.3: {}

  is-negative-zero@2.0.3: {}

  is-number-object@1.0.7:
    dependencies:
      has-tostringtag: 1.0.0

  is-number@7.0.0: {}

  is-path-inside@3.0.3: {}

  is-promise@2.2.2: {}

  is-regex@1.1.4:
    dependencies:
      call-bind: 1.0.2
      has-tostringtag: 1.0.0

  is-set@2.0.2: {}

  is-set@2.0.3: {}

  is-shared-array-buffer@1.0.2:
    dependencies:
      call-bind: 1.0.2

  is-shared-array-buffer@1.0.3:
    dependencies:
      call-bind: 1.0.7

  is-stream@2.0.1: {}

  is-stream@3.0.0: {}

  is-string@1.0.7:
    dependencies:
      has-tostringtag: 1.0.2

  is-symbol@1.0.4:
    dependencies:
      has-symbols: 1.0.3

  is-typed-array@1.1.12:
    dependencies:
      which-typed-array: 1.1.11

  is-typed-array@1.1.13:
    dependencies:
      which-typed-array: 1.1.15

  is-weakmap@2.0.1: {}

  is-weakmap@2.0.2: {}

  is-weakref@1.0.2:
    dependencies:
      call-bind: 1.0.7

  is-weakset@2.0.2:
    dependencies:
      call-bind: 1.0.2
      get-intrinsic: 1.2.1

  is-weakset@2.0.3:
    dependencies:
      call-bind: 1.0.7
      get-intrinsic: 1.2.4

  is-wsl@2.2.0:
    dependencies:
      is-docker: 2.2.1

  isarray@2.0.5: {}

  isexe@2.0.0: {}

  iterator.prototype@1.1.3:
    dependencies:
      define-properties: 1.2.1
      get-intrinsic: 1.2.4
      has-symbols: 1.0.3
      reflect.getprototypeof: 1.0.6
      set-function-name: 2.0.2

  its-fine@1.2.5(react@18.3.1):
    dependencies:
      '@types/react-reconciler': 0.28.8
      react: 18.3.1

  jackspeak@3.4.3:
    dependencies:
      '@isaacs/cliui': 8.0.2
    optionalDependencies:
      '@pkgjs/parseargs': 0.11.0

  jiti@1.21.6: {}

  js-tokens@4.0.0: {}

  js-yaml@4.1.0:
    dependencies:
      argparse: 2.0.1

  jsesc@3.0.2: {}

  json-buffer@3.0.1: {}

  json-schema-traverse@0.4.1: {}

  json-stable-stringify-without-jsonify@1.0.1: {}

  json5@1.0.2:
    dependencies:
      minimist: 1.2.8

  json5@2.2.3: {}

  jsx-ast-utils@3.3.5:
    dependencies:
      array-includes: 3.1.8
      array.prototype.flat: 1.3.2
      object.assign: 4.1.5
      object.values: 1.2.0

  keyv@4.5.4:
    dependencies:
      json-buffer: 3.0.1

  kleur@3.0.3: {}

  language-subtag-registry@0.3.23: {}

  language-tags@1.0.9:
    dependencies:
      language-subtag-registry: 0.3.23

  levn@0.4.1:
    dependencies:
      prelude-ls: 1.2.1
      type-check: 0.4.0

  lie@3.3.0:
    dependencies:
      immediate: 3.0.6

  lilconfig@2.1.0: {}

  lilconfig@3.1.2: {}

  lines-and-columns@1.2.4: {}

  lint-staged@15.2.10:
    dependencies:
      chalk: 5.3.0
      commander: 12.1.0
      debug: 4.3.7
      execa: 8.0.1
      lilconfig: 3.1.2
      listr2: 8.2.5
      micromatch: 4.0.8
      pidtree: 0.6.0
      string-argv: 0.3.2
      yaml: 2.5.1
    transitivePeerDependencies:
      - supports-color

  listr2@8.2.5:
    dependencies:
      cli-truncate: 4.0.0
      colorette: 2.0.20
      eventemitter3: 5.0.1
      log-update: 6.1.0
      rfdc: 1.4.1
      wrap-ansi: 9.0.0

  locate-path@3.0.0:
    dependencies:
      p-locate: 3.0.0
      path-exists: 3.0.0

  locate-path@6.0.0:
    dependencies:
      p-locate: 5.0.0

  lodash.merge@4.6.2: {}

  lodash@4.17.21: {}

  log-update@6.1.0:
    dependencies:
      ansi-escapes: 7.0.0
      cli-cursor: 5.0.0
      slice-ansi: 7.1.0
      strip-ansi: 7.1.0
      wrap-ansi: 9.0.0

  loose-envify@1.4.0:
    dependencies:
      js-tokens: 4.0.0

  lru-cache@10.4.3: {}

  lru-cache@5.1.1:
    dependencies:
      yallist: 3.1.1

  maath@0.10.8(@types/three@0.163.0)(three@0.163.0):
    dependencies:
      '@types/three': 0.163.0
      three: 0.163.0

  magic-string@0.30.8:
    dependencies:
      '@jridgewell/sourcemap-codec': 1.4.15

  make-error@1.3.6: {}

  matchmediaquery@0.4.2:
    dependencies:
      css-mediaquery: 0.1.2

  merge-stream@2.0.0: {}

  merge2@1.4.1: {}

  meshline@3.3.1(three@0.163.0):
    dependencies:
      three: 0.163.0

  meshoptimizer@0.18.1: {}

  micromatch@4.0.8:
    dependencies:
      braces: 3.0.3
      picomatch: 2.3.1

  mimic-fn@2.1.0: {}

  mimic-fn@4.0.0: {}

  mimic-function@5.0.1: {}

  mini-svg-data-uri@1.4.4: {}

  minimatch@3.1.2:
    dependencies:
      brace-expansion: 1.1.11

  minimatch@8.0.4:
    dependencies:
      brace-expansion: 2.0.1

  minimatch@9.0.5:
    dependencies:
      brace-expansion: 2.0.1

  minimist@1.2.8: {}

  minipass@4.2.8: {}

  minipass@7.1.2: {}

  ms@2.1.3: {}

  mz@2.7.0:
    dependencies:
      any-promise: 1.3.0
      object-assign: 4.1.1
      thenify-all: 1.6.0

  nanoid@3.3.7: {}

  natural-compare@1.4.0: {}

<<<<<<< HEAD
  node-fetch@2.7.0:
    dependencies:
      whatwg-url: 5.0.0

  node-releases@2.0.14: {}
=======
  node-releases@2.0.18: {}
>>>>>>> bc487f86

  normalize-path@3.0.0: {}

  normalize-range@0.1.2: {}

  npm-run-path@4.0.1:
    dependencies:
      path-key: 3.1.1

  npm-run-path@5.3.0:
    dependencies:
      path-key: 4.0.0

  object-assign@4.1.1: {}

  object-hash@3.0.0: {}

  object-inspect@1.12.3: {}

  object-inspect@1.13.2: {}

  object-is@1.1.5:
    dependencies:
      call-bind: 1.0.2
      define-properties: 1.2.1

  object-is@1.1.6:
    dependencies:
      call-bind: 1.0.7
      define-properties: 1.2.1

  object-keys@1.1.1: {}

  object.assign@4.1.5:
    dependencies:
      call-bind: 1.0.7
      define-properties: 1.2.1
      has-symbols: 1.0.3
      object-keys: 1.1.1

  object.entries@1.1.8:
    dependencies:
      call-bind: 1.0.7
      define-properties: 1.2.1
      es-object-atoms: 1.0.0

  object.fromentries@2.0.8:
    dependencies:
      call-bind: 1.0.7
      define-properties: 1.2.1
      es-abstract: 1.23.3
      es-object-atoms: 1.0.0

  object.groupby@1.0.3:
    dependencies:
      call-bind: 1.0.7
      define-properties: 1.2.1
      es-abstract: 1.23.3

  object.values@1.2.0:
    dependencies:
      call-bind: 1.0.7
      define-properties: 1.2.1
      es-object-atoms: 1.0.0

  objectorarray@1.0.5: {}

  once@1.4.0:
    dependencies:
      wrappy: 1.0.2

  onetime@5.1.2:
    dependencies:
      mimic-fn: 2.1.0

  onetime@6.0.0:
    dependencies:
      mimic-fn: 4.0.0

  onetime@7.0.0:
    dependencies:
      mimic-function: 5.0.1

  open@8.4.2:
    dependencies:
      define-lazy-prop: 2.0.0
      is-docker: 2.2.1
      is-wsl: 2.2.0

  optionator@0.9.4:
    dependencies:
      deep-is: 0.1.4
      fast-levenshtein: 2.0.6
      levn: 0.4.1
      prelude-ls: 1.2.1
      type-check: 0.4.0
      word-wrap: 1.2.5

  p-limit@2.3.0:
    dependencies:
      p-try: 2.2.0

  p-limit@3.1.0:
    dependencies:
      yocto-queue: 0.1.0

  p-locate@3.0.0:
    dependencies:
      p-limit: 2.3.0

  p-locate@5.0.0:
    dependencies:
      p-limit: 3.1.0

  p-try@2.2.0: {}

  package-json-from-dist@1.0.1: {}

  parent-module@1.0.1:
    dependencies:
      callsites: 3.1.0

  path-exists@3.0.0: {}

  path-exists@4.0.0: {}

  path-is-absolute@1.0.1: {}

  path-key@3.1.1: {}

  path-key@4.0.0: {}

  path-parse@1.0.7: {}

  path-scurry@1.11.1:
    dependencies:
      lru-cache: 10.4.3
      minipass: 7.1.2

  path-type@4.0.0: {}

  pegjs@0.10.0: {}

  picocolors@1.1.0: {}

  picomatch@2.3.1: {}

  pidtree@0.6.0: {}

  pify@2.3.0: {}

  pirates@4.0.6: {}

  pkg-up@3.1.0:
    dependencies:
      find-up: 3.0.0

  possible-typed-array-names@1.0.0: {}

  postcss-import@15.1.0(postcss@8.4.47):
    dependencies:
      postcss: 8.4.47
      postcss-value-parser: 4.2.0
      read-cache: 1.0.0
      resolve: 1.22.8

  postcss-js@4.0.1(postcss@8.4.47):
    dependencies:
      camelcase-css: 2.0.1
      postcss: 8.4.47

  postcss-load-config@4.0.2(postcss@8.4.47)(ts-node@9.1.1(typescript@5.6.3)):
    dependencies:
      lilconfig: 3.1.2
      yaml: 2.5.1
    optionalDependencies:
      postcss: 8.4.47
      ts-node: 9.1.1(typescript@5.6.3)

  postcss-nested@6.2.0(postcss@8.4.47):
    dependencies:
      postcss: 8.4.47
      postcss-selector-parser: 6.1.2

  postcss-selector-parser@6.1.2:
    dependencies:
      cssesc: 3.0.0
      util-deprecate: 1.0.2

  postcss-value-parser@4.2.0: {}

  postcss@8.4.47:
    dependencies:
      nanoid: 3.3.7
      picocolors: 1.1.0
      source-map-js: 1.2.1

  potpack@1.0.2: {}

  prelude-ls@1.2.1: {}

  prettier@3.3.3: {}

  progress@2.0.3: {}

  promise-worker-transferable@1.0.4:
    dependencies:
      is-promise: 2.2.2
      lie: 3.3.0

  prompts@2.4.2:
    dependencies:
      kleur: 3.0.3
      sisteransi: 1.0.5

  prop-types@15.8.1:
    dependencies:
      loose-envify: 1.4.0
      object-assign: 4.1.1
      react-is: 16.13.1

  proxy-from-env@1.1.0: {}

  pump@3.0.0:
    dependencies:
      end-of-stream: 1.4.4
      once: 1.4.0

  punycode@2.3.1: {}

  queue-microtask@1.2.3: {}

  react-composer@5.0.3(react@18.3.1):
    dependencies:
      prop-types: 15.8.1
      react: 18.3.1

  react-dom@18.3.1(react@18.3.1):
    dependencies:
      loose-envify: 1.4.0
      react: 18.3.1
      scheduler: 0.23.2

  react-error-boundary@4.0.13(react@18.3.1):
    dependencies:
      '@babel/runtime': 7.25.7
      react: 18.3.1

  react-fast-compare@3.2.2: {}

  react-helmet@6.1.0(react@18.3.1):
    dependencies:
      object-assign: 4.1.1
      prop-types: 15.8.1
      react: 18.3.1
      react-fast-compare: 3.2.2
      react-side-effect: 2.1.2(react@18.3.1)

  react-hook-form@7.53.0(react@18.3.1):
    dependencies:
      react: 18.3.1

  react-is@16.13.1: {}

  react-lifecycles-compat@3.0.4: {}

  react-modal@3.16.1(react-dom@18.3.1(react@18.3.1))(react@18.3.1):
    dependencies:
      exenv: 1.2.2
      prop-types: 15.8.1
      react: 18.3.1
      react-dom: 18.3.1(react@18.3.1)
      react-lifecycles-compat: 3.0.4
      warning: 4.0.3

  react-reconciler@0.27.0(react@18.3.1):
    dependencies:
      loose-envify: 1.4.0
      react: 18.3.1
      scheduler: 0.21.0

  react-refresh@0.14.2: {}

  react-responsive@10.0.0(react@18.3.1):
    dependencies:
      hyphenate-style-name: 1.1.0
      matchmediaquery: 0.4.2
      prop-types: 15.8.1
      react: 18.3.1
      shallow-equal: 3.1.0

  react-router-dom@6.26.2(react-dom@18.3.1(react@18.3.1))(react@18.3.1):
    dependencies:
      '@remix-run/router': 1.19.2
      react: 18.3.1
      react-dom: 18.3.1(react@18.3.1)
      react-router: 6.26.2(react@18.3.1)

  react-router@6.26.2(react@18.3.1):
    dependencies:
      '@remix-run/router': 1.19.2
      react: 18.3.1

  react-side-effect@2.1.2(react@18.3.1):
    dependencies:
      react: 18.3.1

  react@18.3.1:
    dependencies:
      loose-envify: 1.4.0

  read-cache@1.0.0:
    dependencies:
      pify: 2.3.0

  readdirp@3.6.0:
    dependencies:
      picomatch: 2.3.1

  readdirp@4.0.2: {}

  reflect.getprototypeof@1.0.6:
    dependencies:
      call-bind: 1.0.7
      define-properties: 1.2.1
      es-abstract: 1.23.3
      es-errors: 1.3.0
      get-intrinsic: 1.2.4
      globalthis: 1.0.4
      which-builtin-type: 1.1.4

  regenerator-runtime@0.14.1: {}

  regexp.prototype.flags@1.5.1:
    dependencies:
      call-bind: 1.0.2
      define-properties: 1.2.1
      set-function-name: 2.0.1

  regexp.prototype.flags@1.5.3:
    dependencies:
      call-bind: 1.0.7
      define-properties: 1.2.1
      es-errors: 1.3.0
      set-function-name: 2.0.2

  require-directory@2.1.1: {}

  require-from-string@2.0.2: {}

  reselect@4.1.8: {}

  resolve-from@4.0.0: {}

  resolve-pkg-maps@1.0.0: {}

  resolve@1.22.8:
    dependencies:
      is-core-module: 2.15.1
      path-parse: 1.0.7
      supports-preserve-symlinks-flag: 1.0.0

  resolve@2.0.0-next.5:
    dependencies:
      is-core-module: 2.15.1
      path-parse: 1.0.7
      supports-preserve-symlinks-flag: 1.0.0

  restore-cursor@5.1.0:
    dependencies:
      onetime: 7.0.0
      signal-exit: 4.1.0

  reusify@1.0.4: {}

  rfdc@1.4.1: {}

  rimraf@3.0.2:
    dependencies:
      glob: 7.2.3

  rollup-plugin-visualizer@5.12.0(rollup@4.24.0):
    dependencies:
      open: 8.4.2
      picomatch: 2.3.1
      source-map: 0.7.4
      yargs: 17.7.2
    optionalDependencies:
      rollup: 4.24.0

  rollup@4.24.0:
    dependencies:
      '@types/estree': 1.0.6
    optionalDependencies:
      '@rollup/rollup-android-arm-eabi': 4.24.0
      '@rollup/rollup-android-arm64': 4.24.0
      '@rollup/rollup-darwin-arm64': 4.24.0
      '@rollup/rollup-darwin-x64': 4.24.0
      '@rollup/rollup-linux-arm-gnueabihf': 4.24.0
      '@rollup/rollup-linux-arm-musleabihf': 4.24.0
      '@rollup/rollup-linux-arm64-gnu': 4.24.0
      '@rollup/rollup-linux-arm64-musl': 4.24.0
      '@rollup/rollup-linux-powerpc64le-gnu': 4.24.0
      '@rollup/rollup-linux-riscv64-gnu': 4.24.0
      '@rollup/rollup-linux-s390x-gnu': 4.24.0
      '@rollup/rollup-linux-x64-gnu': 4.24.0
      '@rollup/rollup-linux-x64-musl': 4.24.0
      '@rollup/rollup-win32-arm64-msvc': 4.24.0
      '@rollup/rollup-win32-ia32-msvc': 4.24.0
      '@rollup/rollup-win32-x64-msvc': 4.24.0
      fsevents: 2.3.3

  run-parallel@1.2.0:
    dependencies:
      queue-microtask: 1.2.3

  safe-array-concat@1.1.2:
    dependencies:
      call-bind: 1.0.7
      get-intrinsic: 1.2.4
      has-symbols: 1.0.3
      isarray: 2.0.5

  safe-regex-test@1.0.3:
    dependencies:
      call-bind: 1.0.7
      es-errors: 1.3.0
      is-regex: 1.1.4

  sass@1.79.4:
    dependencies:
      chokidar: 4.0.1
      immutable: 4.3.7
      source-map-js: 1.2.1

  scheduler@0.21.0:
    dependencies:
      loose-envify: 1.4.0

  scheduler@0.23.2:
    dependencies:
      loose-envify: 1.4.0

  semver@6.3.1: {}

  semver@7.6.3: {}

  set-function-length@1.2.2:
    dependencies:
      define-data-property: 1.1.4
      es-errors: 1.3.0
      function-bind: 1.1.2
      get-intrinsic: 1.2.4
      gopd: 1.0.1
      has-property-descriptors: 1.0.2

  set-function-name@2.0.1:
    dependencies:
      define-data-property: 1.1.4
      functions-have-names: 1.2.3
      has-property-descriptors: 1.0.2

  set-function-name@2.0.2:
    dependencies:
      define-data-property: 1.1.4
      es-errors: 1.3.0
      functions-have-names: 1.2.3
      has-property-descriptors: 1.0.2

  shallow-equal@3.1.0: {}

  shebang-command@2.0.0:
    dependencies:
      shebang-regex: 3.0.0

  shebang-regex@3.0.0: {}

  side-channel@1.0.4:
    dependencies:
      call-bind: 1.0.2
      get-intrinsic: 1.2.1
      object-inspect: 1.12.3

  side-channel@1.0.6:
    dependencies:
      call-bind: 1.0.7
      es-errors: 1.3.0
      get-intrinsic: 1.2.4
      object-inspect: 1.13.2

  signal-exit@3.0.7: {}

  signal-exit@4.1.0: {}

  sisteransi@1.0.5: {}

  slash@3.0.0: {}

  slice-ansi@5.0.0:
    dependencies:
      ansi-styles: 6.2.1
      is-fullwidth-code-point: 4.0.0

  slice-ansi@7.1.0:
    dependencies:
      ansi-styles: 6.2.1
      is-fullwidth-code-point: 5.0.0

  solarxr-protocol@file:solarxr-protocol:
    dependencies:
      flatbuffers: 22.10.26

  source-map-js@1.2.1: {}

  source-map-support@0.5.21:
    dependencies:
      buffer-from: 1.1.2
      source-map: 0.6.1

  source-map@0.6.1: {}

  source-map@0.7.4: {}

  spdx-compare@1.0.0:
    dependencies:
      array-find-index: 1.0.2
      spdx-expression-parse: 3.0.1
      spdx-ranges: 2.1.1

  spdx-exceptions@2.5.0: {}

  spdx-expression-parse@3.0.1:
    dependencies:
      spdx-exceptions: 2.5.0
      spdx-license-ids: 3.0.20

  spdx-license-ids@3.0.20: {}

  spdx-ranges@2.1.1: {}

  spdx-satisfies@5.0.1:
    dependencies:
      spdx-compare: 1.0.0
      spdx-expression-parse: 3.0.1
      spdx-ranges: 2.1.1

  stats-gl@2.2.8:
    dependencies:
      '@types/three': 0.163.0

  stats.js@0.17.0: {}

  stop-iteration-iterator@1.0.0:
    dependencies:
      internal-slot: 1.0.7

  string-argv@0.3.2: {}

  string-width@4.2.3:
    dependencies:
      emoji-regex: 8.0.0
      is-fullwidth-code-point: 3.0.0
      strip-ansi: 6.0.1

  string-width@5.1.2:
    dependencies:
      eastasianwidth: 0.2.0
      emoji-regex: 9.2.2
      strip-ansi: 7.1.0

  string-width@7.2.0:
    dependencies:
      emoji-regex: 10.4.0
      get-east-asian-width: 1.2.0
      strip-ansi: 7.1.0

  string.prototype.includes@2.0.0:
    dependencies:
      define-properties: 1.2.1
      es-abstract: 1.23.3

  string.prototype.matchall@4.0.11:
    dependencies:
      call-bind: 1.0.7
      define-properties: 1.2.1
      es-abstract: 1.23.3
      es-errors: 1.3.0
      es-object-atoms: 1.0.0
      get-intrinsic: 1.2.4
      gopd: 1.0.1
      has-symbols: 1.0.3
      internal-slot: 1.0.7
      regexp.prototype.flags: 1.5.3
      set-function-name: 2.0.2
      side-channel: 1.0.6

  string.prototype.repeat@1.0.0:
    dependencies:
      define-properties: 1.2.1
      es-abstract: 1.23.3

  string.prototype.trim@1.2.9:
    dependencies:
      call-bind: 1.0.7
      define-properties: 1.2.1
      es-abstract: 1.23.3
      es-object-atoms: 1.0.0

  string.prototype.trimend@1.0.8:
    dependencies:
      call-bind: 1.0.7
      define-properties: 1.2.1
      es-object-atoms: 1.0.0

  string.prototype.trimstart@1.0.8:
    dependencies:
      call-bind: 1.0.7
      define-properties: 1.2.1
      es-object-atoms: 1.0.0

  strip-ansi@6.0.1:
    dependencies:
      ansi-regex: 5.0.1

  strip-ansi@7.1.0:
    dependencies:
      ansi-regex: 6.0.1

  strip-bom@3.0.0: {}

  strip-final-newline@2.0.0: {}

  strip-final-newline@3.0.0: {}

  strip-json-comments@3.1.1: {}

  sucrase@3.35.0:
    dependencies:
      '@jridgewell/gen-mapping': 0.3.5
      commander: 4.1.1
      glob: 10.4.5
      lines-and-columns: 1.2.4
      mz: 2.7.0
      pirates: 4.0.6
      ts-interface-checker: 0.1.13

  supports-color@5.5.0:
    dependencies:
      has-flag: 3.0.0

  supports-color@7.2.0:
    dependencies:
      has-flag: 4.0.0

  supports-preserve-symlinks-flag@1.0.0: {}

  suspend-react@0.1.3(react@18.3.1):
    dependencies:
      react: 18.3.1

  tailwind-gradient-mask-image@1.2.0: {}

  tailwindcss@3.4.13(ts-node@9.1.1(typescript@5.6.3)):
    dependencies:
      '@alloc/quick-lru': 5.2.0
      arg: 5.0.2
      chokidar: 3.6.0
      didyoumean: 1.2.2
      dlv: 1.1.3
      fast-glob: 3.3.2
      glob-parent: 6.0.2
      is-glob: 4.0.3
      jiti: 1.21.6
      lilconfig: 2.1.0
      micromatch: 4.0.8
      normalize-path: 3.0.0
      object-hash: 3.0.0
      picocolors: 1.1.0
      postcss: 8.4.47
      postcss-import: 15.1.0(postcss@8.4.47)
      postcss-js: 4.0.1(postcss@8.4.47)
      postcss-load-config: 4.0.2(postcss@8.4.47)(ts-node@9.1.1(typescript@5.6.3))
      postcss-nested: 6.2.0(postcss@8.4.47)
      postcss-selector-parser: 6.1.2
      resolve: 1.22.8
      sucrase: 3.35.0
    transitivePeerDependencies:
      - ts-node

  tapable@2.2.1: {}

  terser@5.31.1:
    dependencies:
      '@jridgewell/source-map': 0.3.6
      acorn: 8.12.1
      commander: 2.20.3
      source-map-support: 0.5.21
    optional: true

  text-table@0.2.0: {}

  thenify-all@1.6.0:
    dependencies:
      thenify: 3.3.1

  thenify@3.3.1:
    dependencies:
      any-promise: 1.3.0

  three-mesh-bvh@0.7.8(three@0.163.0):
    dependencies:
      three: 0.163.0

  three-stdlib@2.33.0(three@0.163.0):
    dependencies:
      '@types/draco3d': 1.4.10
      '@types/offscreencanvas': 2019.7.3
      '@types/webxr': 0.5.20
      draco3d: 1.5.7
      fflate: 0.6.10
      potpack: 1.0.2
      three: 0.163.0

  three@0.163.0: {}

  tinycolor2@1.6.0: {}

  to-fast-properties@2.0.0: {}

  to-regex-range@5.0.1:
    dependencies:
      is-number: 7.0.0

  tr46@0.0.3: {}

  troika-three-text@0.49.1(three@0.163.0):
    dependencies:
      bidi-js: 1.0.3
      three: 0.163.0
      troika-three-utils: 0.49.0(three@0.163.0)
      troika-worker-utils: 0.49.0
      webgl-sdf-generator: 1.1.1

  troika-three-utils@0.49.0(three@0.163.0):
    dependencies:
      three: 0.163.0

  troika-worker-utils@0.49.0: {}

  ts-api-utils@1.3.0(typescript@5.6.3):
    dependencies:
      typescript: 5.6.3

  ts-interface-checker@0.1.13: {}

  ts-node@9.1.1(typescript@4.8.4):
    dependencies:
      arg: 4.1.3
      create-require: 1.1.1
      diff: 4.0.2
      make-error: 1.3.6
      source-map-support: 0.5.21
      typescript: 4.8.4
      yn: 3.1.1

  ts-node@9.1.1(typescript@5.6.3):
    dependencies:
      arg: 4.1.3
      create-require: 1.1.1
      diff: 4.0.2
      make-error: 1.3.6
      source-map-support: 0.5.21
      typescript: 5.6.3
      yn: 3.1.1
    optional: true

  ts-pattern@5.4.0: {}

  tsconfig-paths@3.15.0:
    dependencies:
      '@types/json5': 0.0.29
      json5: 1.0.2
      minimist: 1.2.8
      strip-bom: 3.0.0

  tslib@2.7.0: {}

  tunnel-rat@0.1.2(@types/react@18.3.11)(immer@9.0.21)(react@18.3.1):
    dependencies:
      zustand: 4.5.5(@types/react@18.3.11)(immer@9.0.21)(react@18.3.1)
    transitivePeerDependencies:
      - '@types/react'
      - immer
      - react

  type-check@0.4.0:
    dependencies:
      prelude-ls: 1.2.1

  type-fest@0.20.2: {}

  typed-array-buffer@1.0.2:
    dependencies:
      call-bind: 1.0.7
      es-errors: 1.3.0
      is-typed-array: 1.1.13

  typed-array-byte-length@1.0.1:
    dependencies:
      call-bind: 1.0.7
      for-each: 0.3.3
      gopd: 1.0.1
      has-proto: 1.0.3
      is-typed-array: 1.1.13

  typed-array-byte-offset@1.0.2:
    dependencies:
      available-typed-arrays: 1.0.7
      call-bind: 1.0.7
      for-each: 0.3.3
      gopd: 1.0.1
      has-proto: 1.0.3
      is-typed-array: 1.1.13

  typed-array-length@1.0.6:
    dependencies:
      call-bind: 1.0.7
      for-each: 0.3.3
      gopd: 1.0.1
      has-proto: 1.0.3
      is-typed-array: 1.1.13
      possible-typed-array-names: 1.0.0

  typescript@4.8.4: {}

  typescript@5.6.3: {}

  unbox-primitive@1.0.2:
    dependencies:
      call-bind: 1.0.7
      has-bigints: 1.0.2
      has-symbols: 1.0.3
      which-boxed-primitive: 1.0.2

  undici-types@5.26.5:
    optional: true

<<<<<<< HEAD
  unplugin@1.0.1:
    dependencies:
      acorn: 8.12.0
      chokidar: 3.6.0
      webpack-sources: 3.2.3
      webpack-virtual-modules: 0.5.0

  update-browserslist-db@1.0.16(browserslist@4.23.1):
=======
  update-browserslist-db@1.1.1(browserslist@4.24.0):
>>>>>>> bc487f86
    dependencies:
      browserslist: 4.24.0
      escalade: 3.2.0
      picocolors: 1.1.0

  uri-js@4.4.1:
    dependencies:
      punycode: 2.3.1

  use-double-tap@1.3.6(react@18.3.1):
    dependencies:
      react: 18.3.1

  use-sync-external-store@1.2.2(react@18.3.1):
    dependencies:
      react: 18.3.1

  util-deprecate@1.0.2: {}

  utility-types@3.11.0: {}

  uuid@9.0.1: {}

  vite@5.4.8(@types/node@20.14.2)(sass@1.79.4)(terser@5.31.1):
    dependencies:
      esbuild: 0.21.5
      postcss: 8.4.47
      rollup: 4.24.0
    optionalDependencies:
      '@types/node': 20.14.2
      fsevents: 2.3.3
      sass: 1.79.4
      terser: 5.31.1

  warning@4.0.3:
    dependencies:
      loose-envify: 1.4.0

  webgl-constants@1.1.1: {}

  webgl-sdf-generator@1.1.1: {}

  webidl-conversions@3.0.1: {}

  webpack-sources@3.2.3: {}

  webpack-virtual-modules@0.5.0: {}

  whatwg-url@5.0.0:
    dependencies:
      tr46: 0.0.3
      webidl-conversions: 3.0.1

  which-boxed-primitive@1.0.2:
    dependencies:
      is-bigint: 1.0.4
      is-boolean-object: 1.1.2
      is-number-object: 1.0.7
      is-string: 1.0.7
      is-symbol: 1.0.4

  which-builtin-type@1.1.4:
    dependencies:
      function.prototype.name: 1.1.6
      has-tostringtag: 1.0.2
      is-async-function: 2.0.0
      is-date-object: 1.0.5
      is-finalizationregistry: 1.0.2
      is-generator-function: 1.0.10
      is-regex: 1.1.4
      is-weakref: 1.0.2
      isarray: 2.0.5
      which-boxed-primitive: 1.0.2
      which-collection: 1.0.2
      which-typed-array: 1.1.15

  which-collection@1.0.1:
    dependencies:
      is-map: 2.0.2
      is-set: 2.0.2
      is-weakmap: 2.0.1
      is-weakset: 2.0.2

  which-collection@1.0.2:
    dependencies:
      is-map: 2.0.3
      is-set: 2.0.3
      is-weakmap: 2.0.2
      is-weakset: 2.0.3

  which-typed-array@1.1.11:
    dependencies:
      available-typed-arrays: 1.0.5
      call-bind: 1.0.2
      for-each: 0.3.3
      gopd: 1.0.1
      has-tostringtag: 1.0.0

  which-typed-array@1.1.15:
    dependencies:
      available-typed-arrays: 1.0.7
      call-bind: 1.0.7
      for-each: 0.3.3
      gopd: 1.0.1
      has-tostringtag: 1.0.2

  which@2.0.2:
    dependencies:
      isexe: 2.0.0

  word-wrap@1.2.5: {}

  wrap-ansi@7.0.0:
    dependencies:
      ansi-styles: 4.3.0
      string-width: 4.2.3
      strip-ansi: 6.0.1

  wrap-ansi@8.1.0:
    dependencies:
      ansi-styles: 6.2.1
      string-width: 5.1.2
      strip-ansi: 7.1.0

  wrap-ansi@9.0.0:
    dependencies:
      ansi-styles: 6.2.1
      string-width: 7.2.0
      strip-ansi: 7.1.0

  wrappy@1.0.2: {}

  y18n@5.0.8: {}

  yallist@3.1.1: {}

  yaml@2.5.1: {}

  yargs-parser@20.2.9: {}

  yargs-parser@21.1.1: {}

  yargs@16.2.0:
    dependencies:
      cliui: 7.0.4
      escalade: 3.1.1
      get-caller-file: 2.0.5
      require-directory: 2.1.1
      string-width: 4.2.3
      y18n: 5.0.8
      yargs-parser: 20.2.9

  yargs@17.7.2:
    dependencies:
      cliui: 8.0.1
      escalade: 3.2.0
      get-caller-file: 2.0.5
      require-directory: 2.1.1
      string-width: 4.2.3
      y18n: 5.0.8
      yargs-parser: 21.1.1

  yn@3.1.1: {}

  yocto-queue@0.1.0: {}

  zustand@3.7.2(react@18.3.1):
    optionalDependencies:
      react: 18.3.1

  zustand@4.5.5(@types/react@18.3.11)(immer@9.0.21)(react@18.3.1):
    dependencies:
      use-sync-external-store: 1.2.2(react@18.3.1)
    optionalDependencies:
      '@types/react': 18.3.11
      immer: 9.0.21
      react: 18.3.1<|MERGE_RESOLUTION|>--- conflicted
+++ resolved
@@ -33,19 +33,14 @@
         specifier: ^9.114.3
         version: 9.114.3(@react-three/fiber@8.17.10(react-dom@18.3.1(react@18.3.1))(react@18.3.1)(three@0.163.0))(@types/react@18.3.11)(@types/three@0.163.0)(immer@9.0.21)(react-dom@18.3.1(react@18.3.1))(react@18.3.1)(three@0.163.0)
       '@react-three/fiber':
-<<<<<<< HEAD
-        specifier: ^8.16.8
-        version: 8.16.8(react-dom@18.3.1(react@18.3.1))(react@18.3.1)(three@0.163.0)
-      '@sentry/react':
-        specifier: ^8.26.0
-        version: 8.26.0(react@18.3.1)
-      '@sentry/vite-plugin':
-        specifier: ^2.22.2
-        version: 2.22.2
-=======
         specifier: ^8.17.10
         version: 8.17.10(react-dom@18.3.1(react@18.3.1))(react@18.3.1)(three@0.163.0)
->>>>>>> bc487f86
+      '@sentry/react':
+        specifier: ^8.44.0
+        version: 8.44.0(react@18.3.1)
+      '@sentry/vite-plugin':
+        specifier: ^2.22.7
+        version: 2.22.7
       '@tauri-apps/api':
         specifier: ^2.0.2
         version: 2.0.2
@@ -175,7 +170,7 @@
         version: 8.57.1
       eslint-config-airbnb:
         specifier: ^19.0.4
-        version: 19.0.4(eslint-plugin-import@2.31.0(@typescript-eslint/parser@7.18.0(eslint@8.57.1)(typescript@5.6.3))(eslint-import-resolver-typescript@3.6.3)(eslint@8.57.1))(eslint-plugin-jsx-a11y@6.10.0(eslint@8.57.1))(eslint-plugin-react-hooks@4.6.2(eslint@8.57.1))(eslint-plugin-react@7.37.1(eslint@8.57.1))(eslint@8.57.1)
+        version: 19.0.4(eslint-plugin-import@2.31.0)(eslint-plugin-jsx-a11y@6.10.0(eslint@8.57.1))(eslint-plugin-react-hooks@4.6.2(eslint@8.57.1))(eslint-plugin-react@7.37.1(eslint@8.57.1))(eslint@8.57.1)
       eslint-import-resolver-typescript:
         specifier: ^3.6.3
         version: 3.6.3(@typescript-eslint/parser@7.18.0(eslint@8.57.1)(typescript@5.6.3))(eslint-plugin-import@2.31.0)(eslint@8.57.1)
@@ -738,112 +733,99 @@
     cpu: [x64]
     os: [win32]
 
-<<<<<<< HEAD
-  '@sentry-internal/browser-utils@8.26.0':
-    resolution: {integrity: sha512-O2Tj+WK33/ZVp5STnz6ZL0OO+/Idk2KqsH0ITQkQmyZ2z0kdzWOeqK7s7q3/My6rB1GfPcyqPcBBv4dVv92FYQ==}
+  '@rtsao/scc@1.1.0':
+    resolution: {integrity: sha512-zt6OdqaDoOnJ1ZYsCYGt9YmWzDXl4vQdKTyJev62gFhRGKdx7mcT54V9KIjg+d2wi9EXsPvAPKe7i7WjfVWB8g==}
+
+  '@sentry-internal/browser-utils@8.44.0':
+    resolution: {integrity: sha512-kmSRdS1r2G3i0wTJJv69uMZqf/UwP3pVqrCq/0hvNaF4L5v+vrEOKTDZghDvCqutEqOFXI0V/l9SuDpgjElcZQ==}
     engines: {node: '>=14.18'}
 
-  '@sentry-internal/feedback@8.26.0':
-    resolution: {integrity: sha512-hQtw1gg8n6ERK1UH47F7ZI1zOsbhu0J2VX+TrnkpaQR2FgxDW1oe9Ja6oCV4CQKuR4w+1ZI/Kj4imSt0K33kEw==}
+  '@sentry-internal/feedback@8.44.0':
+    resolution: {integrity: sha512-x/7dilh9VRpsPRgx+1kT3Aulgj0X02GF+JfNeaFA2p786+2jBHTupGBu7AGiq1b1YRbDefkFXQxS1MaeqEEeOg==}
     engines: {node: '>=14.18'}
 
-  '@sentry-internal/replay-canvas@8.26.0':
-    resolution: {integrity: sha512-2CFQW6f9aJHIo/DqmqYa9PaYoLn1o36ywc0h8oyGrD4oPCbrnE5F++PmTdc71GBODu41HBn/yoCTLmxOD+UjpA==}
+  '@sentry-internal/replay-canvas@8.44.0':
+    resolution: {integrity: sha512-hFCUHDekuJknzVCu5JnDkgUuOTJbwu82RR+VfbT+2lfIpZoT+gH44LzSH5bQUPXgmznRae4OYHblWAPue9U1Bw==}
     engines: {node: '>=14.18'}
 
-  '@sentry-internal/replay@8.26.0':
-    resolution: {integrity: sha512-JDY7W2bswlp5c3483lKP4kcb75fHNwGNfwD8x8FsY9xMjv7nxeXjLpR5cCEk1XqPq2+n6w4j7mJOXhEXGiUIKg==}
+  '@sentry-internal/replay@8.44.0':
+    resolution: {integrity: sha512-ZPX3Bg8ShuWZZzL5lw/fHjHdRhxxhhdzsVXq2jItg3CPvuO7oQofZsG4po6vgXTlj+fdtjUMQanj/6Ah4+jwsQ==}
     engines: {node: '>=14.18'}
 
-  '@sentry/babel-plugin-component-annotate@2.22.2':
-    resolution: {integrity: sha512-6kFAHGcs0npIC4HTt4ULs8uOfEucvMI7VW4hoyk17jhRaW8CbxzxfWCfIeRbDkE8pYwnARaq83tu025Hrk2zgA==}
+  '@sentry/babel-plugin-component-annotate@2.22.7':
+    resolution: {integrity: sha512-aa7XKgZMVl6l04NY+3X7BP7yvQ/s8scn8KzQfTLrGRarziTlMGrsCOBQtCNWXOPEbtxAIHpZ9dsrAn5EJSivOQ==}
     engines: {node: '>= 14'}
 
-  '@sentry/browser@8.26.0':
-    resolution: {integrity: sha512-e5s6eKlwLZWzTwQcBwqyAGZMMuQROW9Z677VzwkSyREWAIkKjfH2VBxHATnNGc0IVkNHjD7iH3ixo3C0rLKM3w==}
+  '@sentry/browser@8.44.0':
+    resolution: {integrity: sha512-s12u8rz2aYjiWPzoE7StL7fiCS2Z5p5BYmk9bhGDqDWyAPVEVZFUB3u/hwcPUF4yDAroWCbsNzTiBwr813zihg==}
     engines: {node: '>=14.18'}
 
-  '@sentry/bundler-plugin-core@2.22.2':
-    resolution: {integrity: sha512-TwEEW4FeEJ5Mamp4fGnktfVjzN77KAW0xFQsEPuxZtOAPG17zX/PGvdyRX/TE1jkZWhTzqUDIdgzqlNLjyEnUw==}
+  '@sentry/bundler-plugin-core@2.22.7':
+    resolution: {integrity: sha512-ouQh5sqcB8vsJ8yTTe0rf+iaUkwmeUlGNFi35IkCFUQlWJ22qS6OfvNjOqFI19e6eGUXks0c/2ieFC4+9wJ+1g==}
     engines: {node: '>= 14'}
 
-  '@sentry/cli-darwin@2.33.1':
-    resolution: {integrity: sha512-+4/VIx/E1L2hChj5nGf5MHyEPHUNHJ/HoG5RY+B+vyEutGily1c1+DM2bum7RbD0xs6wKLIyup5F02guzSzG8A==}
+  '@sentry/cli-darwin@2.39.1':
+    resolution: {integrity: sha512-kiNGNSAkg46LNGatfNH5tfsmI/kCAaPA62KQuFZloZiemTNzhy9/6NJP8HZ/GxGs8GDMxic6wNrV9CkVEgFLJQ==}
     engines: {node: '>=10'}
     os: [darwin]
 
-  '@sentry/cli-linux-arm64@2.33.1':
-    resolution: {integrity: sha512-DbGV56PRKOLsAZJX27Jt2uZ11QfQEMmWB4cIvxkKcFVE+LJP4MVA+MGGRUL6p+Bs1R9ZUuGbpKGtj0JiG6CoXw==}
+  '@sentry/cli-linux-arm64@2.39.1':
+    resolution: {integrity: sha512-5VbVJDatolDrWOgaffsEM7znjs0cR8bHt9Bq0mStM3tBolgAeSDHE89NgHggfZR+DJ2VWOy4vgCwkObrUD6NQw==}
     engines: {node: '>=10'}
     cpu: [arm64]
     os: [linux, freebsd]
 
-  '@sentry/cli-linux-arm@2.33.1':
-    resolution: {integrity: sha512-zbxEvQju+tgNvzTOt635le4kS/Fbm2XC2RtYbCTs034Vb8xjrAxLnK0z1bQnStUV8BkeBHtsNVrG+NSQDym2wg==}
+  '@sentry/cli-linux-arm@2.39.1':
+    resolution: {integrity: sha512-DkENbxyRxUrfLnJLXTA4s5UL/GoctU5Cm4ER1eB7XN7p9WsamFJd/yf2KpltkjEyiTuplv0yAbdjl1KX3vKmEQ==}
     engines: {node: '>=10'}
     cpu: [arm]
     os: [linux, freebsd]
 
-  '@sentry/cli-linux-i686@2.33.1':
-    resolution: {integrity: sha512-g2LS4oPXkPWOfKWukKzYp4FnXVRRSwBxhuQ9eSw2peeb58ZIObr4YKGOA/8HJRGkooBJIKGaAR2mH2Pk1TKaiA==}
+  '@sentry/cli-linux-i686@2.39.1':
+    resolution: {integrity: sha512-pXWVoKXCRrY7N8vc9H7mETiV9ZCz+zSnX65JQCzZxgYrayQPJTc+NPRnZTdYdk5RlAupXaFicBI2GwOCRqVRkg==}
     engines: {node: '>=10'}
     cpu: [x86, ia32]
     os: [linux, freebsd]
 
-  '@sentry/cli-linux-x64@2.33.1':
-    resolution: {integrity: sha512-IV3dcYV/ZcvO+VGu9U6kuxSdbsV2kzxaBwWUQxtzxJ+cOa7J8Hn1t0koKGtU53JVZNBa06qJWIcqgl4/pCuKIg==}
+  '@sentry/cli-linux-x64@2.39.1':
+    resolution: {integrity: sha512-IwayNZy+it7FWG4M9LayyUmG1a/8kT9+/IEm67sT5+7dkMIMcpmHDqL8rWcPojOXuTKaOBBjkVdNMBTXy0mXlA==}
     engines: {node: '>=10'}
     cpu: [x64]
     os: [linux, freebsd]
 
-  '@sentry/cli-win32-i686@2.33.1':
-    resolution: {integrity: sha512-F7cJySvkpzIu7fnLKNHYwBzZYYwlhoDbAUnaFX0UZCN+5DNp/5LwTp37a5TWOsmCaHMZT4i9IO4SIsnNw16/zQ==}
+  '@sentry/cli-win32-i686@2.39.1':
+    resolution: {integrity: sha512-NglnNoqHSmE+Dz/wHeIVRnV2bLMx7tIn3IQ8vXGO5HWA2f8zYJGktbkLq1Lg23PaQmeZLPGlja3gBQfZYSG10Q==}
     engines: {node: '>=10'}
     cpu: [x86, ia32]
     os: [win32]
 
-  '@sentry/cli-win32-x64@2.33.1':
-    resolution: {integrity: sha512-8VyRoJqtb2uQ8/bFRKNuACYZt7r+Xx0k2wXRGTyH05lCjAiVIXn7DiS2BxHFty7M1QEWUCMNsb/UC/x/Cu2wuA==}
+  '@sentry/cli-win32-x64@2.39.1':
+    resolution: {integrity: sha512-xv0R2CMf/X1Fte3cMWie1NXuHmUyQPDBfCyIt6k6RPFPxAYUgcqgMPznYwVMwWEA1W43PaOkSn3d8ZylsDaETw==}
     engines: {node: '>=10'}
     cpu: [x64]
     os: [win32]
 
-  '@sentry/cli@2.33.1':
-    resolution: {integrity: sha512-dUlZ4EFh98VFRPJ+f6OW3JEYQ7VvqGNMa0AMcmvk07ePNeK/GicAWmSQE4ZfJTTl80ul6HZw1kY01fGQOQlVRA==}
+  '@sentry/cli@2.39.1':
+    resolution: {integrity: sha512-JIb3e9vh0+OmQ0KxmexMXg9oZsR/G7HMwxt5BUIKAXZ9m17Xll4ETXTRnRUBT3sf7EpNGAmlQk1xEmVN9pYZYQ==}
     engines: {node: '>= 10'}
     hasBin: true
 
-  '@sentry/core@8.26.0':
-    resolution: {integrity: sha512-g/tVmTZD4GNbLFf++hKJfBpcCAtduFEMLnbfa9iT/QEZjlmP+EzY+GsH9bafM5VsNe8DiOUp+kJKWtShzlVdBA==}
+  '@sentry/core@8.44.0':
+    resolution: {integrity: sha512-C43eW9Mr1WGpxCeI6pXUl7TeTwR2TwWhuU8wHx2s5eoATDQwbjz9l+JXXjVJf5YXXEwNOZL2WAx/f0diLA5rTQ==}
     engines: {node: '>=14.18'}
 
-  '@sentry/react@8.26.0':
-    resolution: {integrity: sha512-dYoC0xzcqq8zmNMFoTWidhA7mVd3RDz/nAUn6C8yK/hkKA7bUknYCkhpESGLZfHaGwSKzeXRXKd/o/cgUVM9eA==}
+  '@sentry/react@8.44.0':
+    resolution: {integrity: sha512-LGqkLC+Sf1iEMmlHTBtCpEoZgwkeXjDDjc1rQjCq/5PG04jrCgXBTTAP7UqoetrYhQLNxtrgkGXmU4CE2BnIBw==}
     engines: {node: '>=14.18'}
     peerDependencies:
       react: ^16.14.0 || 17.x || 18.x || 19.x
 
-  '@sentry/types@8.26.0':
-    resolution: {integrity: sha512-zKmh6SWsJh630rpt7a9vP4Cm4m1C2gDTUqUiH565CajCL/4cePpNWYrNwalSqsOSL7B9OrczA1+n6a6XvND+ng==}
-    engines: {node: '>=14.18'}
-
-  '@sentry/utils@8.26.0':
-    resolution: {integrity: sha512-xvlPU9Hd2BlyT+FhWHGNwnxWqdVRk2AHnDtVcW4Ma0Ri5EwS+uy4Jeik5UkSv8C5RVb9VlxFmS8LN3I1MPJsLw==}
-    engines: {node: '>=14.18'}
-
-  '@sentry/vite-plugin@2.22.2':
-    resolution: {integrity: sha512-LJSNTw75UJq77v2jCan8cRh0w1u6W30jxQsbqF7YyyhhfjPTyFUXYday9RDDe84qDEnspbZmgeTSWTvaTGsBRg==}
+  '@sentry/vite-plugin@2.22.7':
+    resolution: {integrity: sha512-sYRNiNm4toQGq2BfZSJPdw36em3eQaLu+3NTFpA7Hl4g3Sp2Rt3CYObnW5bxlFEruRhxzvdyB383N9OefVZ6KA==}
     engines: {node: '>= 14'}
-
-  '@tailwindcss/forms@0.5.7':
-    resolution: {integrity: sha512-QE7X69iQI+ZXwldE+rzasvbJiyV/ju1FGHH0Qn2W3FKbuYtqp8LKcy6iSw79fVUT5/Vvf+0XgLCeYVG+UV6hOw==}
-=======
-  '@rtsao/scc@1.1.0':
-    resolution: {integrity: sha512-zt6OdqaDoOnJ1ZYsCYGt9YmWzDXl4vQdKTyJev62gFhRGKdx7mcT54V9KIjg+d2wi9EXsPvAPKe7i7WjfVWB8g==}
 
   '@tailwindcss/forms@0.5.9':
     resolution: {integrity: sha512-tM4XVr2+UVTxXJzey9Twx48c1gcxFStqn1pQz0tRsX8o3DvxhN5oY5pvyAbUx7VTaZxpej4Zzvc6h+1RJBzpIg==}
->>>>>>> bc487f86
     peerDependencies:
       tailwindcss: '>=3.0.0 || >= 3.0.0-alpha.1 || >= 4.0.0-alpha.20'
 
@@ -2338,7 +2320,6 @@
   natural-compare@1.4.0:
     resolution: {integrity: sha512-OWND8ei3VtNC9h7V60qff3SVobHr996CTwgxubgyQYEpg290h9J0buyECNNJexkFm5sOajh5G116RYA1c8ZMSw==}
 
-<<<<<<< HEAD
   node-fetch@2.7.0:
     resolution: {integrity: sha512-c4FRfUm/dbcWZ7U+1Wq0AwCyFL+3nt2bEw05wfxSz+DWpWsitgmSgYmy2dQdWyKC1694ELPqMs/YzUSNozLt8A==}
     engines: {node: 4.x || >=6.0.0}
@@ -2348,12 +2329,8 @@
       encoding:
         optional: true
 
-  node-releases@2.0.14:
-    resolution: {integrity: sha512-y10wOWt8yZpqXmOgRo77WaHEmhYQYGNA6y421PKsKYWEK8aW+cqAphborZDhqfyKrbZEN92CN1X2KbafY2s7Yw==}
-=======
   node-releases@2.0.18:
     resolution: {integrity: sha512-d9VeXT4SJ7ZeOqGX6R5EM022wpL+eWPooLI+5UpWn2jCT1aosUQEhQP214x33Wkwx3JQMvIm+tIoVOdodFS40g==}
->>>>>>> bc487f86
 
   normalize-path@3.0.0:
     resolution: {integrity: sha512-6eZs5Ls3WtCisHWp9S2GUy8dqkpGi4BVSz3GaqiE6ezub0512ESztXUwUB6C6IKbQkY2Pnb/mD4WYojCRwcwLA==}
@@ -3126,16 +3103,11 @@
   undici-types@5.26.5:
     resolution: {integrity: sha512-JlCMO+ehdEIKqlFxk6IfVoAUVmgz7cU7zD/h9XZ0qzeosSHmUJVOzSQvvYSYWXkFXC+IfLKSIffhv0sVZup6pA==}
 
-<<<<<<< HEAD
   unplugin@1.0.1:
     resolution: {integrity: sha512-aqrHaVBWW1JVKBHmGo33T5TxeL0qWzfvjWokObHA9bYmN7eNDkwOxmLjhioHl9878qDFMAaT51XNroRyuz7WxA==}
 
-  update-browserslist-db@1.0.16:
-    resolution: {integrity: sha512-KVbTxlBYlckhF5wgfyZXTWnMn7MMZjMu9XG8bPlliUOP9ThaF4QnhP8qrjrH7DRzHfSk0oQv1wToW+iA5GajEQ==}
-=======
   update-browserslist-db@1.1.1:
     resolution: {integrity: sha512-R8UzCaa9Az+38REPiJ1tXlImTJXlVfgHZsglwBD/k6nj76ctsH1E3q4doGrukiLQd3sGQYu56r5+lo5r94l29A==}
->>>>>>> bc487f86
     hasBin: true
     peerDependencies:
       browserslist: '>= 4.21.0'
@@ -3816,50 +3788,41 @@
   '@rollup/rollup-win32-x64-msvc@4.24.0':
     optional: true
 
-<<<<<<< HEAD
-  '@sentry-internal/browser-utils@8.26.0':
-    dependencies:
-      '@sentry/core': 8.26.0
-      '@sentry/types': 8.26.0
-      '@sentry/utils': 8.26.0
-
-  '@sentry-internal/feedback@8.26.0':
-    dependencies:
-      '@sentry/core': 8.26.0
-      '@sentry/types': 8.26.0
-      '@sentry/utils': 8.26.0
-
-  '@sentry-internal/replay-canvas@8.26.0':
-    dependencies:
-      '@sentry-internal/replay': 8.26.0
-      '@sentry/core': 8.26.0
-      '@sentry/types': 8.26.0
-      '@sentry/utils': 8.26.0
-
-  '@sentry-internal/replay@8.26.0':
-    dependencies:
-      '@sentry-internal/browser-utils': 8.26.0
-      '@sentry/core': 8.26.0
-      '@sentry/types': 8.26.0
-      '@sentry/utils': 8.26.0
-
-  '@sentry/babel-plugin-component-annotate@2.22.2': {}
-
-  '@sentry/browser@8.26.0':
-    dependencies:
-      '@sentry-internal/browser-utils': 8.26.0
-      '@sentry-internal/feedback': 8.26.0
-      '@sentry-internal/replay': 8.26.0
-      '@sentry-internal/replay-canvas': 8.26.0
-      '@sentry/core': 8.26.0
-      '@sentry/types': 8.26.0
-      '@sentry/utils': 8.26.0
-
-  '@sentry/bundler-plugin-core@2.22.2':
-    dependencies:
-      '@babel/core': 7.24.7
-      '@sentry/babel-plugin-component-annotate': 2.22.2
-      '@sentry/cli': 2.33.1
+  '@rtsao/scc@1.1.0': {}
+
+  '@sentry-internal/browser-utils@8.44.0':
+    dependencies:
+      '@sentry/core': 8.44.0
+
+  '@sentry-internal/feedback@8.44.0':
+    dependencies:
+      '@sentry/core': 8.44.0
+
+  '@sentry-internal/replay-canvas@8.44.0':
+    dependencies:
+      '@sentry-internal/replay': 8.44.0
+      '@sentry/core': 8.44.0
+
+  '@sentry-internal/replay@8.44.0':
+    dependencies:
+      '@sentry-internal/browser-utils': 8.44.0
+      '@sentry/core': 8.44.0
+
+  '@sentry/babel-plugin-component-annotate@2.22.7': {}
+
+  '@sentry/browser@8.44.0':
+    dependencies:
+      '@sentry-internal/browser-utils': 8.44.0
+      '@sentry-internal/feedback': 8.44.0
+      '@sentry-internal/replay': 8.44.0
+      '@sentry-internal/replay-canvas': 8.44.0
+      '@sentry/core': 8.44.0
+
+  '@sentry/bundler-plugin-core@2.22.7':
+    dependencies:
+      '@babel/core': 7.25.7
+      '@sentry/babel-plugin-component-annotate': 2.22.7
+      '@sentry/cli': 2.39.1
       dotenv: 16.4.5
       find-up: 5.0.0
       glob: 9.3.5
@@ -3869,28 +3832,28 @@
       - encoding
       - supports-color
 
-  '@sentry/cli-darwin@2.33.1':
+  '@sentry/cli-darwin@2.39.1':
     optional: true
 
-  '@sentry/cli-linux-arm64@2.33.1':
+  '@sentry/cli-linux-arm64@2.39.1':
     optional: true
 
-  '@sentry/cli-linux-arm@2.33.1':
+  '@sentry/cli-linux-arm@2.39.1':
     optional: true
 
-  '@sentry/cli-linux-i686@2.33.1':
+  '@sentry/cli-linux-i686@2.39.1':
     optional: true
 
-  '@sentry/cli-linux-x64@2.33.1':
+  '@sentry/cli-linux-x64@2.39.1':
     optional: true
 
-  '@sentry/cli-win32-i686@2.33.1':
+  '@sentry/cli-win32-i686@2.39.1':
     optional: true
 
-  '@sentry/cli-win32-x64@2.33.1':
+  '@sentry/cli-win32-x64@2.39.1':
     optional: true
 
-  '@sentry/cli@2.33.1':
+  '@sentry/cli@2.39.1':
     dependencies:
       https-proxy-agent: 5.0.1
       node-fetch: 2.7.0
@@ -3898,51 +3861,35 @@
       proxy-from-env: 1.1.0
       which: 2.0.2
     optionalDependencies:
-      '@sentry/cli-darwin': 2.33.1
-      '@sentry/cli-linux-arm': 2.33.1
-      '@sentry/cli-linux-arm64': 2.33.1
-      '@sentry/cli-linux-i686': 2.33.1
-      '@sentry/cli-linux-x64': 2.33.1
-      '@sentry/cli-win32-i686': 2.33.1
-      '@sentry/cli-win32-x64': 2.33.1
+      '@sentry/cli-darwin': 2.39.1
+      '@sentry/cli-linux-arm': 2.39.1
+      '@sentry/cli-linux-arm64': 2.39.1
+      '@sentry/cli-linux-i686': 2.39.1
+      '@sentry/cli-linux-x64': 2.39.1
+      '@sentry/cli-win32-i686': 2.39.1
+      '@sentry/cli-win32-x64': 2.39.1
     transitivePeerDependencies:
       - encoding
       - supports-color
 
-  '@sentry/core@8.26.0':
-    dependencies:
-      '@sentry/types': 8.26.0
-      '@sentry/utils': 8.26.0
-
-  '@sentry/react@8.26.0(react@18.3.1)':
-    dependencies:
-      '@sentry/browser': 8.26.0
-      '@sentry/core': 8.26.0
-      '@sentry/types': 8.26.0
-      '@sentry/utils': 8.26.0
+  '@sentry/core@8.44.0': {}
+
+  '@sentry/react@8.44.0(react@18.3.1)':
+    dependencies:
+      '@sentry/browser': 8.44.0
+      '@sentry/core': 8.44.0
       hoist-non-react-statics: 3.3.2
       react: 18.3.1
 
-  '@sentry/types@8.26.0': {}
-
-  '@sentry/utils@8.26.0':
-    dependencies:
-      '@sentry/types': 8.26.0
-
-  '@sentry/vite-plugin@2.22.2':
-    dependencies:
-      '@sentry/bundler-plugin-core': 2.22.2
+  '@sentry/vite-plugin@2.22.7':
+    dependencies:
+      '@sentry/bundler-plugin-core': 2.22.7
       unplugin: 1.0.1
     transitivePeerDependencies:
       - encoding
       - supports-color
 
-  '@tailwindcss/forms@0.5.7(tailwindcss@3.4.4(ts-node@9.1.1(typescript@5.4.5)))':
-=======
-  '@rtsao/scc@1.1.0': {}
-
   '@tailwindcss/forms@0.5.9(tailwindcss@3.4.13(ts-node@9.1.1(typescript@5.6.3)))':
->>>>>>> bc487f86
     dependencies:
       mini-svg-data-uri: 1.4.4
       tailwindcss: 3.4.13(ts-node@9.1.1(typescript@5.6.3))
@@ -4202,7 +4149,7 @@
 
   agent-base@6.0.2:
     dependencies:
-      debug: 4.3.5
+      debug: 4.3.7
     transitivePeerDependencies:
       - supports-color
 
@@ -4796,7 +4743,7 @@
 
   escape-string-regexp@4.0.0: {}
 
-  eslint-config-airbnb-base@15.0.0(eslint-plugin-import@2.31.0(@typescript-eslint/parser@7.18.0(eslint@8.57.1)(typescript@5.6.3))(eslint-import-resolver-typescript@3.6.3)(eslint@8.57.1))(eslint@8.57.1):
+  eslint-config-airbnb-base@15.0.0(eslint-plugin-import@2.31.0)(eslint@8.57.1):
     dependencies:
       confusing-browser-globals: 1.0.11
       eslint: 8.57.1
@@ -4805,10 +4752,10 @@
       object.entries: 1.1.8
       semver: 6.3.1
 
-  eslint-config-airbnb@19.0.4(eslint-plugin-import@2.31.0(@typescript-eslint/parser@7.18.0(eslint@8.57.1)(typescript@5.6.3))(eslint-import-resolver-typescript@3.6.3)(eslint@8.57.1))(eslint-plugin-jsx-a11y@6.10.0(eslint@8.57.1))(eslint-plugin-react-hooks@4.6.2(eslint@8.57.1))(eslint-plugin-react@7.37.1(eslint@8.57.1))(eslint@8.57.1):
+  eslint-config-airbnb@19.0.4(eslint-plugin-import@2.31.0)(eslint-plugin-jsx-a11y@6.10.0(eslint@8.57.1))(eslint-plugin-react-hooks@4.6.2(eslint@8.57.1))(eslint-plugin-react@7.37.1(eslint@8.57.1))(eslint@8.57.1):
     dependencies:
       eslint: 8.57.1
-      eslint-config-airbnb-base: 15.0.0(eslint-plugin-import@2.31.0(@typescript-eslint/parser@7.18.0(eslint@8.57.1)(typescript@5.6.3))(eslint-import-resolver-typescript@3.6.3)(eslint@8.57.1))(eslint@8.57.1)
+      eslint-config-airbnb-base: 15.0.0(eslint-plugin-import@2.31.0)(eslint@8.57.1)
       eslint-plugin-import: 2.31.0(@typescript-eslint/parser@7.18.0(eslint@8.57.1)(typescript@5.6.3))(eslint-import-resolver-typescript@3.6.3)(eslint@8.57.1)
       eslint-plugin-jsx-a11y: 6.10.0(eslint@8.57.1)
       eslint-plugin-react: 7.37.1(eslint@8.57.1)
@@ -4830,7 +4777,7 @@
       debug: 4.3.7
       enhanced-resolve: 5.17.1
       eslint: 8.57.1
-      eslint-module-utils: 2.12.0(@typescript-eslint/parser@7.18.0(eslint@8.57.1)(typescript@5.6.3))(eslint-import-resolver-node@0.3.9)(eslint-import-resolver-typescript@3.6.3(@typescript-eslint/parser@7.18.0(eslint@8.57.1)(typescript@5.6.3))(eslint-plugin-import@2.31.0)(eslint@8.57.1))(eslint@8.57.1)
+      eslint-module-utils: 2.12.0(@typescript-eslint/parser@7.18.0(eslint@8.57.1)(typescript@5.6.3))(eslint-import-resolver-node@0.3.9)(eslint-import-resolver-typescript@3.6.3)(eslint@8.57.1)
       fast-glob: 3.3.2
       get-tsconfig: 4.8.1
       is-bun-module: 1.2.1
@@ -4843,7 +4790,7 @@
       - eslint-import-resolver-webpack
       - supports-color
 
-  eslint-module-utils@2.12.0(@typescript-eslint/parser@7.18.0(eslint@8.57.1)(typescript@5.6.3))(eslint-import-resolver-node@0.3.9)(eslint-import-resolver-typescript@3.6.3(@typescript-eslint/parser@7.18.0(eslint@8.57.1)(typescript@5.6.3))(eslint-plugin-import@2.31.0)(eslint@8.57.1))(eslint@8.57.1):
+  eslint-module-utils@2.12.0(@typescript-eslint/parser@7.18.0(eslint@8.57.1)(typescript@5.6.3))(eslint-import-resolver-node@0.3.9)(eslint-import-resolver-typescript@3.6.3)(eslint@8.57.1):
     dependencies:
       debug: 3.2.7
     optionalDependencies:
@@ -4865,7 +4812,7 @@
       doctrine: 2.1.0
       eslint: 8.57.1
       eslint-import-resolver-node: 0.3.9
-      eslint-module-utils: 2.12.0(@typescript-eslint/parser@7.18.0(eslint@8.57.1)(typescript@5.6.3))(eslint-import-resolver-node@0.3.9)(eslint-import-resolver-typescript@3.6.3(@typescript-eslint/parser@7.18.0(eslint@8.57.1)(typescript@5.6.3))(eslint-plugin-import@2.31.0)(eslint@8.57.1))(eslint@8.57.1)
+      eslint-module-utils: 2.12.0(@typescript-eslint/parser@7.18.0(eslint@8.57.1)(typescript@5.6.3))(eslint-import-resolver-node@0.3.9)(eslint-import-resolver-typescript@3.6.3)(eslint@8.57.1)
       hasown: 2.0.2
       is-core-module: 2.15.1
       is-glob: 4.0.3
@@ -5250,7 +5197,7 @@
   https-proxy-agent@5.0.1:
     dependencies:
       agent-base: 6.0.2
-      debug: 4.3.5
+      debug: 4.3.7
     transitivePeerDependencies:
       - supports-color
 
@@ -5588,7 +5535,7 @@
 
   magic-string@0.30.8:
     dependencies:
-      '@jridgewell/sourcemap-codec': 1.4.15
+      '@jridgewell/sourcemap-codec': 1.5.0
 
   make-error@1.3.6: {}
 
@@ -5649,15 +5596,11 @@
 
   natural-compare@1.4.0: {}
 
-<<<<<<< HEAD
   node-fetch@2.7.0:
     dependencies:
       whatwg-url: 5.0.0
 
-  node-releases@2.0.14: {}
-=======
   node-releases@2.0.18: {}
->>>>>>> bc487f86
 
   normalize-path@3.0.0: {}
 
@@ -6505,18 +6448,14 @@
   undici-types@5.26.5:
     optional: true
 
-<<<<<<< HEAD
   unplugin@1.0.1:
     dependencies:
-      acorn: 8.12.0
+      acorn: 8.12.1
       chokidar: 3.6.0
       webpack-sources: 3.2.3
       webpack-virtual-modules: 0.5.0
 
-  update-browserslist-db@1.0.16(browserslist@4.23.1):
-=======
   update-browserslist-db@1.1.1(browserslist@4.24.0):
->>>>>>> bc487f86
     dependencies:
       browserslist: 4.24.0
       escalade: 3.2.0
